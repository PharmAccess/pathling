<?xml version="1.0" encoding="UTF-8"?>

<!--
  ~ Copyright 2023 Commonwealth Scientific and Industrial Research
  ~ Organisation (CSIRO) ABN 41 687 119 230.
  ~
  ~ Licensed under the Apache License, Version 2.0 (the "License");
  ~ you may not use this file except in compliance with the License.
  ~ You may obtain a copy of the License at
  ~
  ~     http://www.apache.org/licenses/LICENSE-2.0
  ~
  ~ Unless required by applicable law or agreed to in writing, software
  ~ distributed under the License is distributed on an "AS IS" BASIS,
  ~ WITHOUT WARRANTIES OR CONDITIONS OF ANY KIND, either express or implied.
  ~ See the License for the specific language governing permissions and
  ~ limitations under the License.
  -->

<project xmlns="http://maven.apache.org/POM/4.0.0"
  xmlns:xsi="http://www.w3.org/2001/XMLSchema-instance"
  xsi:schemaLocation="http://maven.apache.org/POM/4.0.0 http://maven.apache.org/xsd/maven-4.0.0.xsd">
  <modelVersion>4.0.0</modelVersion>

  <parent>
    <artifactId>pathling</artifactId>
    <groupId>au.csiro.pathling</groupId>
<<<<<<< HEAD
    <version>6.3.0-SNAPSHOT</version>
=======
    <version>6.3.0</version>
>>>>>>> 1b305561
  </parent>
  <artifactId>terminology</artifactId>
  <packaging>jar</packaging>

  <name>Pathling Terminology</name>
  <description>Interact with a FHIR terminology server from Spark.</description>

  <dependencies>
    <dependency>
      <groupId>au.csiro.pathling</groupId>
      <artifactId>encoders</artifactId>
    </dependency>
    <dependency>
      <groupId>au.csiro.pathling</groupId>
      <artifactId>utilities</artifactId>
    </dependency>

    <!-- Apache Spark -->
    <dependency>
      <groupId>org.apache.spark</groupId>
      <artifactId>spark-sql_${pathling.scalaVersion}</artifactId>
      <scope>provided</scope>
    </dependency>
    <dependency>
      <groupId>org.apache.spark</groupId>
      <artifactId>spark-catalyst_${pathling.scalaVersion}</artifactId>
      <scope>provided</scope>
    </dependency>

    <!-- HAPI FHIR -->
    <dependency>
      <groupId>ca.uhn.hapi.fhir</groupId>
      <artifactId>hapi-fhir-base</artifactId>
    </dependency>
    <dependency>
      <groupId>ca.uhn.hapi.fhir</groupId>
      <artifactId>hapi-fhir-structures-r4</artifactId>
    </dependency>
    <dependency>
      <groupId>ca.uhn.hapi.fhir</groupId>
      <artifactId>hapi-fhir-client</artifactId>
    </dependency>

    <dependency>
      <groupId>commons-beanutils</groupId>
      <artifactId>commons-beanutils</artifactId>
    </dependency>
    <dependency>
      <groupId>org.hibernate.validator</groupId>
      <artifactId>hibernate-validator</artifactId>
    </dependency>
    <dependency>
      <groupId>org.infinispan</groupId>
      <artifactId>infinispan-core</artifactId>
    </dependency>
    <dependency>
      <groupId>org.infinispan</groupId>
      <artifactId>infinispan-commons</artifactId>
    </dependency>
    <dependency>
      <groupId>org.projectlombok</groupId>
      <artifactId>lombok</artifactId>
    </dependency>
    <dependency>
      <groupId>com.google.guava</groupId>
      <artifactId>guava</artifactId>
    </dependency>

    <!-- Testing -->
    <dependency>
      <groupId>au.csiro.pathling</groupId>
      <artifactId>utilities</artifactId>
      <version>${project.version}</version>
      <type>test-jar</type>
      <scope>test</scope>
    </dependency>
    <dependency>
      <groupId>org.junit.jupiter</groupId>
      <artifactId>junit-jupiter-engine</artifactId>
      <scope>test</scope>
    </dependency>
    <dependency>
      <groupId>org.junit.jupiter</groupId>
      <artifactId>junit-jupiter-api</artifactId>
      <scope>test</scope>
    </dependency>
    <dependency>
      <groupId>org.junit.jupiter</groupId>
      <artifactId>junit-jupiter-params</artifactId>
      <scope>test</scope>
    </dependency>
    <dependency>
      <groupId>org.mockito</groupId>
      <artifactId>mockito-core</artifactId>
      <scope>test</scope>
    </dependency>
    <dependency>
      <groupId>org.skyscreamer</groupId>
      <artifactId>jsonassert</artifactId>
      <scope>test</scope>
    </dependency>
    <dependency>
      <groupId>org.json</groupId>
      <artifactId>json</artifactId>
      <scope>test</scope>
    </dependency>
    <dependency>
      <groupId>com.github.tomakehurst</groupId>
      <artifactId>wiremock-jre8-standalone</artifactId>
      <scope>test</scope>
    </dependency>
    <dependency>
      <groupId>ch.qos.logback</groupId>
      <artifactId>logback-classic</artifactId>
    </dependency>
  </dependencies>

  <build>
    <plugins>
      <plugin>
        <groupId>org.apache.maven.plugins</groupId>
        <artifactId>maven-source-plugin</artifactId>
      </plugin>
      <plugin>
        <groupId>org.apache.maven.plugins</groupId>
        <artifactId>maven-javadoc-plugin</artifactId>
      </plugin>
      <plugin>
        <groupId>net.alchim31.maven</groupId>
        <artifactId>scala-maven-plugin</artifactId>
      </plugin>
      <plugin>
        <groupId>org.apache.maven.plugins</groupId>
        <artifactId>maven-surefire-plugin</artifactId>
      </plugin>
      <plugin>
        <groupId>org.jacoco</groupId>
        <artifactId>jacoco-maven-plugin</artifactId>
      </plugin>
      <plugin>
        <groupId>org.apache.maven.plugins</groupId>
        <artifactId>maven-jar-plugin</artifactId>
        <executions>
          <execution>
            <goals>
              <goal>test-jar</goal>
            </goals>
          </execution>
        </executions>
      </plugin>
    </plugins>
  </build>

  <profiles>
    <profile>
      <id>skipTerminologyTests</id>
      <activation>
        <property>
          <name>skipTerminologyTests</name>
        </property>
      </activation>
      <build>
        <plugins>
          <plugin>
            <groupId>org.apache.maven.plugins</groupId>
            <artifactId>maven-surefire-plugin</artifactId>
            <configuration>
              <skip>true</skip>
            </configuration>
          </plugin>
          <plugin>
            <groupId>org.jacoco</groupId>
            <artifactId>jacoco-maven-plugin</artifactId>
            <configuration>
              <skip>true</skip>
            </configuration>
          </plugin>
        </plugins>
      </build>
    </profile>
    <profile>
      <id>mavenRelease</id>
      <build>
        <plugins>
          <plugin>
            <groupId>org.apache.maven.plugins</groupId>
            <artifactId>maven-gpg-plugin</artifactId>
          </plugin>
          <plugin>
            <groupId>org.sonatype.plugins</groupId>
            <artifactId>nexus-staging-maven-plugin</artifactId>
          </plugin>
          <plugin>
            <groupId>org.apache.maven.plugins</groupId>
            <artifactId>maven-deploy-plugin</artifactId>
            <configuration>
              <skip>false</skip>
            </configuration>
          </plugin>
        </plugins>
      </build>
    </profile>
  </profiles>

</project><|MERGE_RESOLUTION|>--- conflicted
+++ resolved
@@ -25,11 +25,7 @@
   <parent>
     <artifactId>pathling</artifactId>
     <groupId>au.csiro.pathling</groupId>
-<<<<<<< HEAD
-    <version>6.3.0-SNAPSHOT</version>
-=======
     <version>6.3.0</version>
->>>>>>> 1b305561
   </parent>
   <artifactId>terminology</artifactId>
   <packaging>jar</packaging>
