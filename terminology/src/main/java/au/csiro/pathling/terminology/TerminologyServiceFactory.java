/*
 * Copyright 2023 Commonwealth Scientific and Industrial Research
 * Organisation (CSIRO) ABN 41 687 119 230.
 *
 * Licensed under the Apache License, Version 2.0 (the "License");
 * you may not use this file except in compliance with the License.
 * You may obtain a copy of the License at
 *
 *     http://www.apache.org/licenses/LICENSE-2.0
 *
 * Unless required by applicable law or agreed to in writing, software
 * distributed under the License is distributed on an "AS IS" BASIS,
 * WITHOUT WARRANTIES OR CONDITIONS OF ANY KIND, either express or implied.
 * See the License for the specific language governing permissions and
 * limitations under the License.
 */

package au.csiro.pathling.terminology;

import jakarta.annotation.Nonnull;
import java.io.Serializable;
<<<<<<< HEAD
=======
import jakarta.annotation.Nonnull;
>>>>>>> 045489cc

/**
 * Represents something that creates a {@link TerminologyService}.
 * <p>
 * Used for code that runs on Spark workers, providing a {@link Serializable} class that is capable
 * of building a service that can be used on the worker.
 *
 * @author John Grimes
 * @author Piotr Szul
 */
public interface TerminologyServiceFactory extends Serializable {

  /**
   * Builds a new instance.
   *
   * @return a shiny new TerminologyService instance
   */
  @Nonnull
  TerminologyService build();
}<|MERGE_RESOLUTION|>--- conflicted
+++ resolved
@@ -19,10 +19,7 @@
 
 import jakarta.annotation.Nonnull;
 import java.io.Serializable;
-<<<<<<< HEAD
-=======
 import jakarta.annotation.Nonnull;
->>>>>>> 045489cc
 
 /**
  * Represents something that creates a {@link TerminologyService}.
