--- conflicted
+++ resolved
@@ -7,22 +7,6 @@
 Operators are special symbols or keywords that take a left and right operand,
 returning some sort of result.
 
-<<<<<<< HEAD
-The following operators are supported by the FHIRPath implementation within
-Pathling:
-
-- [Comparison](#comparison) (`<=`, `<`, `>` and `>=`)
-- [Equality](#equality) (`=` and `!=`)
-- [Math](#math) (`+`, `-`, `*`, `/` and `mod`)
-- [Date/time arithmetic](#datetime-arithmetic) (`+` and `-`)
-- [Boolean logic](#boolean-logic) (`and`, `or`, `xor` and `implies`)
-- [Membership](#membership) (`in` and `contains`)
-- [combine](#combine)
-
-See also: [Operations](https://hl7.org/fhirpath/#operations)
-
-=======
->>>>>>> 1d9e0138
 ## Comparison
 
 The following comparison operators are supported:
@@ -52,13 +36,7 @@
 String ordering is strictly lexical and is based on the Unicode value of the
 individual characters.
 
-All comparison operators return a [Boolean](./data-types#boolean) value.
-
-<sup>*</sup> Not all Quantity values are comparable, it depends upon the
-comparability of the units. See the
-[FHIRPath specification](https://hl7.org/fhirpath/#comparison) for details on
-how Quantity values are compared. Quantities with a `comparator` are treated as
-not comparable by this implementation.
+All comparison operators return a [Boolean](/docs/fhirpath/data-types#boolean) value.
 
 <sup>*</sup> Not all Quantity values are comparable, it depends upon the
 comparability of the units. See the
@@ -73,14 +51,10 @@
 The `=` operator returns `true` if the left operand is equal to the right
 operand, and a `false` otherwise. The `!=` is the inverse of the `=` operator.
 
-Both operands must be singular. The valid types and their combinations is the
-same as for the [Comparison operators](#comparison). In addition to this,
-<<<<<<< HEAD
-[Coding](./data-types.html#coding) types can be compared using the equality
-=======
-[Coding](./data-types#coding) types can be compared using the equality
->>>>>>> 1d9e0138
-operators.
+Both operands must be singular. The valid types and their combinations is the 
+same as for the [Comparison operators](#comparison). In addition to this, 
+[Coding](/docs/fhirpath/data-types#coding) types can 
+be compared using the equality operators.
 
 If one or both of the operands is an empty collection, the operator will return
 an empty collection.
@@ -103,12 +77,12 @@
 - `/` - Division
 - `mod` - Modulus
 
-Math operators support only [Integer](./data-types#integer) and
-[Decimal](./data-types#decimal) operands.
+Math operators support only [Integer](/docs/fhirpath/data-types#integer) and
+[Decimal](/docs/fhirpath/data-types#decimal) operands.
 
 The type of the two operands can be mixed. `+`, `-` and `*` return the same type
-as the left operand, `/` returns [Decimal](./data-types#decimal) and `mod`
-returns [Integer](./data-types#integer).
+as the left operand, `/` returns [Decimal](/docs/fhirpath/data-types#decimal) and `mod`
+returns [Integer](/docs/fhirpath/data-types#integer).
 
 Both operands must be singular.
 
@@ -121,35 +95,20 @@
 
 The following operators are supported for date arithmetic:
 
-<<<<<<< HEAD
-- `+` - Add a duration to a [Date](./data-types.html#date) or
-  [DateTime](./data-types.html#datetime)
-- `-` - Subtract a duration from a [Date](./data-types.html#date) or
-  [DateTime](./data-types.html#datetime)
+- `+` - Add a duration to a [Date](/docs/fhirpath/data-types#date) or
+  [DateTime](/docs/fhirpath/data-types#datetime)
+- `-` - Subtract a duration from a [Date](/docs/fhirpath/data-types#date) or
+  [DateTime](/docs/fhirpath/data-types#datetime)
 
 Date arithmetic always has a `DateTime` or `Date` on the left-hand side, and a
 duration on the right-hand side. The duration operand is a
-[calendar duration literal](./data-types.html#quantity). The use of UCUM units
-=======
-- `+` - Add a duration to a [Date](./data-types#date) or
-  [DateTime](./data-types#datetime)
-- `-` - Subtract a duration from a [Date](./data-types#date) or
-  [DateTime](./data-types#datetime)
-
-Date arithmetic always has a `DateTime` or `Date` on the left-hand side, and a
-duration on the right-hand side. The duration operand is a
-[calendar duration literal](./data-types#quantity). The use of UCUM units
->>>>>>> 1d9e0138
+[calendar duration literal](/docs/fhirpath/data-types#quantity). The use of UCUM units
 is not supported with these operators.
 
 The `Date` or `DateTime` operand must be singular. If it is an empty collection,
 the operator will return an empty collection.
 
-<<<<<<< HEAD
-The use of arithmetic with the [Time](./data-types.html#time) type is not
-=======
-The use of arithmetic with the [Time](./data-types#time) type is not
->>>>>>> 1d9e0138
+The use of arithmetic with the [Time](/docs/fhirpath/data-types#time) type is not
 supported.
 
 See also: [Date/Time Arithmetic](https://hl7.org/fhirpath/#datetime-arithmetic)
@@ -164,9 +123,9 @@
 - `implies` - Material implication
 
 Both operands to a Boolean operator must be singular
-[Boolean](./data-types#boolean) values.
+[Boolean](/docs/fhirpath/data-types#boolean) values.
 
-All Boolean operators return a [Boolean](./data-types#boolean) value.
+All Boolean operators return a [Boolean](/docs/fhirpath/data-types#boolean) value.
 
 See also:
 [Boolean logic](https://hl7.org/fhirpath/#boolean-logic)
