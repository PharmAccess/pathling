--- conflicted
+++ resolved
@@ -13,11 +13,7 @@
   <parent>
     <groupId>au.csiro.pathling</groupId>
     <artifactId>pathling</artifactId>
-<<<<<<< HEAD
-    <version>5.4.0-SNAPSHOT</version>
-=======
     <version>6.0.0-SNAPSHOT</version>
->>>>>>> 91570b4b
     <relativePath>../pom.xml</relativePath>
   </parent>
   <artifactId>site</artifactId>
