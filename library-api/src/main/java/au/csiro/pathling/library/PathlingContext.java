/*
 * Copyright 2022 Commonwealth Scientific and Industrial Research
 * Organisation (CSIRO) ABN 41 687 119 230.
 *
 * Licensed under the Apache License, Version 2.0 (the "License");
 * you may not use this file except in compliance with the License.
 * You may obtain a copy of the License at
 *
 *     http://www.apache.org/licenses/LICENSE-2.0
 *
 * Unless required by applicable law or agreed to in writing, software
 * distributed under the License is distributed on an "AS IS" BASIS,
 * WITHOUT WARRANTIES OR CONDITIONS OF ANY KIND, either express or implied.
 * See the License for the specific language governing permissions and
 * limitations under the License.
 */

package au.csiro.pathling.library;

import static au.csiro.pathling.fhirpath.encoding.SimpleCodingsDecoders.COL_ARG_CODINGS;
import static au.csiro.pathling.fhirpath.encoding.SimpleCodingsDecoders.COL_INPUT_CODINGS;
import static au.csiro.pathling.library.PathlingContextConfiguration.DEFAULT_TERMINOLOGY_SERVER_URL;
import static au.csiro.pathling.library.PathlingContextConfiguration.DEFAULT_SOCKET_TIMEOUT;
import static au.csiro.pathling.library.PathlingContextConfiguration.DEFAULT_TERMINOLOGY_VERBOSE_LOGGING;
import static java.util.Objects.nonNull;
import static org.apache.spark.sql.functions.array;
import static org.apache.spark.sql.functions.lit;
import static org.apache.spark.sql.functions.when;

import au.csiro.pathling.config.HttpCacheConf;
import au.csiro.pathling.config.HttpClientConf;
import au.csiro.pathling.config.TerminologyAuthConfiguration;
import au.csiro.pathling.encoders.FhirEncoders;
import au.csiro.pathling.encoders.FhirEncoders.Builder;
import au.csiro.pathling.sql.SqlStrategy;
import au.csiro.pathling.sql.udf.TerminologyUdfRegistrar;
import au.csiro.pathling.support.FhirConversionSupport;
import au.csiro.pathling.terminology.DefaultTerminologyServiceFactory;
import au.csiro.pathling.terminology.TerminologyFunctions;
import au.csiro.pathling.terminology.TerminologyServiceFactory;
import au.csiro.pathling.terminology.mock.MockTerminologyServiceFactory;
import ca.uhn.fhir.context.FhirContext;
import ca.uhn.fhir.context.FhirVersionEnum;
import ca.uhn.fhir.context.RuntimeResourceDefinition;
import java.util.Set;
import java.util.stream.Collectors;
import java.util.stream.Stream;
import javax.annotation.Nonnull;
import javax.annotation.Nullable;
import lombok.Getter;
import lombok.extern.slf4j.Slf4j;
import org.apache.spark.sql.Column;
import org.apache.spark.sql.Dataset;
import org.apache.spark.sql.Encoders;
import org.apache.spark.sql.Row;
import org.apache.spark.sql.SparkSession;
import org.apache.spark.sql.functions;
import org.hl7.fhir.instance.model.api.IBaseBundle;
import org.hl7.fhir.instance.model.api.IBaseResource;

/**
 * A class designed to provide access to selected Pathling functionality from non-JVM language
 * libraries.
 *
 * @author Piotr Szul
 * @author John Grimes
 */
@Slf4j
public class PathlingContext {

  @Nonnull
  @Getter
  private final SparkSession spark;

  @Nonnull
  private final FhirVersionEnum fhirVersion;

  @Nonnull
  private final FhirEncoders fhirEncoders;

  @Nonnull
  @Getter
  private final TerminologyServiceFactory terminologyServiceFactory;

  @Nonnull
  private final TerminologyFunctions terminologyFunctions;


  private PathlingContext(@Nonnull final SparkSession spark,
      @Nonnull final FhirEncoders fhirEncoders,
      @Nonnull final TerminologyServiceFactory terminologyServiceFactory) {
    this.spark = spark;
    this.fhirVersion = fhirEncoders.getFhirVersion();
    this.fhirEncoders = fhirEncoders;
    this.terminologyServiceFactory = terminologyServiceFactory;
    this.terminologyFunctions = TerminologyFunctions.of(terminologyServiceFactory);
    SqlStrategy.setup(spark);
    TerminologyUdfRegistrar.registerUdfs(spark, terminologyServiceFactory);
  }

  /**
   * Creates a new {@link PathlingContext} using default configuration, and a default or existing
   * {@link SparkSession}.
   */
  @Nonnull
  public static PathlingContext create() {
    return create(PathlingContextConfiguration.builder().build());
  }

  /**
   * Creates a new {@link PathlingContext} using default configuration, and a pre-configured {@link
   * SparkSession}.
   */
  @Nonnull
  public static PathlingContext create(@Nonnull final SparkSession spark) {
    return create(spark, PathlingContextConfiguration.builder().build());
  }

  /**
   * Creates a new {@link PathlingContext} using supplied configuration, and a default or existing
   * {@link SparkSession}.
   */
  @Nonnull
  public static PathlingContext create(@Nonnull final PathlingContextConfiguration configuration) {
    final SparkSession spark = SparkSession.builder().getOrCreate();
    return create(spark, configuration);
  }

  /**
   * Creates a new {@link PathlingContext} using pre-configured {@link SparkSession}, {@link
   * FhirEncoders} and {@link TerminologyServiceFactory} objects.
   */
  @Nonnull
  public static PathlingContext create(@Nonnull final SparkSession spark,
      @Nonnull final FhirEncoders fhirEncoders,
      @Nonnull final TerminologyServiceFactory terminologyServiceFactory) {
    return new PathlingContext(spark, fhirEncoders, terminologyServiceFactory);
  }

  /**
   * Creates a new {@link PathlingContext} using supplied configuration and a pre-configured {@link
   * SparkSession}.
   */
  @Nonnull
  public static PathlingContext create(@Nonnull final SparkSession sparkSession,
      @Nullable final PathlingContextConfiguration configuration) {
    final PathlingContextConfiguration c;
    if (configuration == null) {
      c = PathlingContextConfiguration.builder().build();
    } else {
      c = configuration;
    }

    final Builder encoderBuilder = getEncoderBuilder(c);
    final TerminologyServiceFactory terminologyServiceFactory = getTerminologyServiceFactory(
        c);
    return create(sparkSession, encoderBuilder.getOrCreate(), terminologyServiceFactory);
  }

  static class EncodeResourceMapPartitionsFunc<T extends IBaseResource> extends
      EncodeMapPartitionsFunc<T> {

    private static final long serialVersionUID = 6405663463302424287L;

    EncodeResourceMapPartitionsFunc(final FhirVersionEnum fhirVersion, final String inputMimeType,
        final Class<T> resourceClass) {
      super(fhirVersion, inputMimeType, resourceClass);
    }

    @Nonnull
    @Override
    protected Stream<IBaseResource> processResources(
        @Nonnull final Stream<IBaseResource> resources) {
      return resources.filter(resourceClass::isInstance);
    }
  }

  /**
   * Takes a dataset with string representations of FHIR resources and encodes the resources of the
   * given type as a Spark dataset.
   *
   * @param stringResources the dataset with the string representation of the resources.
   * @param resourceClass the class of the resources to encode.
   * @param inputMimeType the mime type of the encoding for the input strings.
   * @param <T> the Java type of the resource
   * @return the dataset with Spark encoded resources.
   */
  @Nonnull
  public <T extends IBaseResource> Dataset<T> encode(@Nonnull final Dataset<String> stringResources,
      @Nonnull final Class<T> resourceClass, @Nonnull final String inputMimeType) {
    return stringResources.mapPartitions(
        new EncodeResourceMapPartitionsFunc<>(fhirVersion, inputMimeType, resourceClass),
        fhirEncoders.of(resourceClass));
  }


  /**
   * Takes a dataframe with string representations of FHIR resources and encodes the resources of
   * the given type as a Spark dataframe.
   *
   * @param stringResourcesDF the dataframe with the string representation of the resources.
   * @param resourceName the name of the resources to encode.
   * @param inputMimeType the mime type of the encoding for the input strings.
   * @param maybeColumnName the name of the column in the input dataframe that contains the resource
   * strings. If null the input dataframe must have a single column of type string.
   * @return the dataframe with Spark encoded resources.
   */
  @Nonnull
  public Dataset<Row> encode(@Nonnull final Dataset<Row> stringResourcesDF,
      @Nonnull final String resourceName, @Nonnull final String inputMimeType,
      @Nullable final String maybeColumnName) {

    final Dataset<String> stringResources = (nonNull(maybeColumnName)
                                             ? stringResourcesDF.select(maybeColumnName)
                                             : stringResourcesDF).as(Encoders.STRING());

    final RuntimeResourceDefinition definition = FhirEncoders.contextFor(fhirVersion)
        .getResourceDefinition(resourceName);
    return encode(stringResources, definition.getImplementingClass(), inputMimeType).toDF();
  }

  /**
   * Takes a dataframe with string representations of FHIR resources and encodes the resources of
   * the given type as a Spark dataframe.
   *
   * @param stringResourcesDF the dataframe with the string representation of the resources. The
   * dataframe must have a single column of type string.
   * @param resourceName the name of the resources to encode.
   * @param inputMimeType the mime type of the encoding for the input strings.
   * @return the dataframe with Spark encoded resources.
   */
  @Nonnull
  public Dataset<Row> encode(@Nonnull final Dataset<Row> stringResourcesDF,
      @Nonnull final String resourceName, @Nonnull final String inputMimeType) {

    return encode(stringResourcesDF, resourceName, inputMimeType, null);
  }

  /**
   * Takes a dataframe with JSON representations of FHIR resources and encodes the resources of the
   * given type as a Spark dataframe.
   *
   * @param stringResourcesDF the dataframe with the JSON representation of the resources. The
   * dataframe must have a single column of type string.
   * @param resourceName the name of the resources to encode.
   * @return the dataframe with Spark encoded resources.
   */
  @Nonnull
  public Dataset<Row> encode(@Nonnull final Dataset<Row> stringResourcesDF,
      @Nonnull final String resourceName) {
    return encode(stringResourcesDF, resourceName, FhirMimeTypes.FHIR_JSON);
  }


  static class EncodeBundleMapPartitionsFunc<T extends IBaseResource> extends
      EncodeMapPartitionsFunc<T> {

    private static final long serialVersionUID = -4264073360143318480L;

    EncodeBundleMapPartitionsFunc(final FhirVersionEnum fhirVersion, final String inputMimeType,
        final Class<T> resourceClass) {
      super(fhirVersion, inputMimeType, resourceClass);
    }

    @Nonnull
    @Override
    protected Stream<IBaseResource> processResources(
        @Nonnull final Stream<IBaseResource> resources) {
      final FhirConversionSupport conversionSupport = FhirConversionSupport.supportFor(fhirVersion);
      return resources.flatMap(
          maybeBundle -> conversionSupport.extractEntryFromBundle((IBaseBundle) maybeBundle,
              resourceClass).stream());
    }
  }


  /**
   * Takes a dataset with string representations of FHIR bundles and encodes the resources of the
   * given type as a Spark dataset.
   *
   * @param stringBundles the dataset with the string representation of the resources.
   * @param resourceClass the class of the resources to encode.
   * @param inputMimeType the mime type of the encoding for the input strings.
   * @param <T> the Java type of the resource
   * @return the dataset with Spark encoded resources.
   */
  @Nonnull
  public <T extends IBaseResource> Dataset<T> encodeBundle(
      @Nonnull final Dataset<String> stringBundles, @Nonnull final Class<T> resourceClass,
      @Nonnull final String inputMimeType) {
    return stringBundles.mapPartitions(
        new EncodeBundleMapPartitionsFunc<>(fhirVersion, inputMimeType, resourceClass),
        fhirEncoders.of(resourceClass));
  }

  /**
   * Takes a dataframe with string representations of FHIR bundles and encodes the resources of the
   * given type as a Spark dataframe.
   *
   * @param stringBundlesDF the dataframe with the string representation of the resources.
   * @param resourceName the name of the resources to encode.
   * @param inputMimeType the mime type of the encoding for the input strings.
   * @param maybeColumnName the name of the column in the input dataframe that contains the bundle
   * strings. If null the input dataframe must have a single column of type string.
   * @return the dataframe with Spark encoded resources.
   */
  @Nonnull
  public Dataset<Row> encodeBundle(@Nonnull final Dataset<Row> stringBundlesDF,
      @Nonnull final String resourceName, @Nonnull final String inputMimeType,
      @Nullable final String maybeColumnName) {

    final Dataset<String> stringResources = (nonNull(maybeColumnName)
                                             ? stringBundlesDF.select(maybeColumnName)
                                             : stringBundlesDF).as(Encoders.STRING());

    final RuntimeResourceDefinition definition = FhirEncoders.contextFor(fhirVersion)
        .getResourceDefinition(resourceName);
    return encodeBundle(stringResources, definition.getImplementingClass(), inputMimeType).toDF();
  }

  /**
   * Takes a dataframe with string representations of FHIR bundles and encodes the resources of the
   * given type as a Spark dataframe.
   *
   * @param stringBundlesDF the dataframe with the string representation of the bundles. The
   * dataframe must have a single column of type string.
   * @param resourceName the name of the resources to encode.
   * @param inputMimeType the mime type of the encoding for the input strings.
   * @return the dataframe with Spark encoded resources.
   */
  @Nonnull
  public Dataset<Row> encodeBundle(@Nonnull final Dataset<Row> stringBundlesDF,
      @Nonnull final String resourceName, @Nonnull final String inputMimeType) {
    return encodeBundle(stringBundlesDF, resourceName, inputMimeType, null);
  }


  /**
   * Takes a dataframe with JSON representations of FHIR bundles and encodes the resources of the
   * given type as a Spark dataframe.
   *
   * @param stringBundlesDF the dataframe with the JSON representation of the resources. The
   * dataframe must have a single column of type string.
   * @param resourceName the name of the resources to encode.
   * @return the dataframe with Spark encoded resources.
   */
  @Nonnull
  public Dataset<Row> encodeBundle(@Nonnull final Dataset<Row> stringBundlesDF,
      @Nonnull final String resourceName) {
    return encodeBundle(stringBundlesDF, resourceName, FhirMimeTypes.FHIR_JSON);
  }

  @Nonnull
  public Dataset<Row> memberOf(@Nonnull final Dataset<Row> dataset, @Nonnull final Column coding,
      @Nonnull final String valueSetUri, @Nonnull final String outputColumnName) {

    final Column codingArrayCol = when(coding.isNotNull(), array(coding)).otherwise(lit(null));

    return terminologyFunctions.memberOf(codingArrayCol, valueSetUri, dataset, outputColumnName);
  }

  @Nonnull
<<<<<<< HEAD
  public Dataset<Row> translate(@Nonnull final Dataset<Row> dataset, @Nonnull final Column coding,
      @Nonnull final String conceptMapUri, final boolean reverse, @Nonnull final String equivalence,
=======
  public Dataset<Row> translate(@Nonnull final Dataset<Row> dataset,
      @Nonnull final Column coding, @Nonnull final String conceptMapUri,
      final boolean reverse, @Nonnull final String equivalence, @Nullable final String target,
>>>>>>> bf069ee9
      @Nonnull final String outputColumnName) {

    final Column codingArrayCol = when(coding.isNotNull(), array(coding)).otherwise(lit(null));

<<<<<<< HEAD
    final Dataset<Row> translatedDataset = terminologyFunctions.translate(codingArrayCol,
        conceptMapUri, reverse, equivalence, dataset, outputColumnName);
=======
    final Dataset<Row> translatedDataset = TerminologyFunctions.translate(codingArrayCol,
        conceptMapUri, reverse, equivalence, target, dataset, outputColumnName,
        terminologyServiceFactory, getRequestId());
>>>>>>> bf069ee9

    return translatedDataset.withColumn(outputColumnName, functions.col(outputColumnName).apply(0));
  }

  @Nonnull
  public Dataset<Row> subsumes(@Nonnull final Dataset<Row> dataset,
      @Nonnull final Column leftCoding, @Nonnull final Column rightCoding,
      @Nonnull final String outputColumnName) {

    final Column fromArray = array(leftCoding);
    final Column toArray = array(rightCoding);
    final Column fromCodings = when(leftCoding.isNotNull(), fromArray).otherwise(null);
    final Column toCodings = when(rightCoding.isNotNull(), toArray).otherwise(null);

    final Dataset<Row> idAndCodingSet = dataset.withColumn(COL_INPUT_CODINGS, fromCodings)
        .withColumn(COL_ARG_CODINGS, toCodings);
    return terminologyFunctions.subsumes(idAndCodingSet, idAndCodingSet.col(COL_INPUT_CODINGS),
        idAndCodingSet.col(COL_ARG_CODINGS), outputColumnName, false);
  }

  @Nonnull
  private static Builder getEncoderBuilder(@Nonnull final PathlingContextConfiguration c) {
    Builder encoderBuilder = nonNull(c.getFhirVersion())
                             ? FhirEncoders.forVersion(
        FhirVersionEnum.forVersionString(c.getFhirVersion()))
                             : FhirEncoders.forR4();
    if (nonNull(c.getMaxNestingLevel())) {
      encoderBuilder = encoderBuilder.withMaxNestingLevel(c.getMaxNestingLevel());
    }
    if (nonNull(c.getExtensionsEnabled())) {
      encoderBuilder = encoderBuilder.withExtensionsEnabled(c.getExtensionsEnabled());
    }
    if (nonNull(c.getOpenTypesEnabled())) {
      final Set<String> openTypes = c.getOpenTypesEnabled().stream()
          .collect(Collectors.toUnmodifiableSet());
      encoderBuilder = encoderBuilder.withOpenTypes(openTypes);
    }
    return encoderBuilder;
  }

  @Nonnull
  private static TerminologyServiceFactory getTerminologyServiceFactory(
      @Nonnull final PathlingContextConfiguration c) {

    if (!c.isMockTerminology()) {
      final String resolvedTerminologyServerUrl = DEFAULT_TERMINOLOGY_SERVER_URL.resolve(
          c.getTerminologyServerUrl());
      final boolean verboseRequestLogging = DEFAULT_TERMINOLOGY_VERBOSE_LOGGING.resolve(
          c.getTerminologyVerboseRequestLogging());

      final TerminologyAuthConfiguration authConfig = c.toAuthConfig();
      final HttpClientConf clientConfig = c.toClientConfig();
      final HttpCacheConf cacheConfig = c.toCacheConfig();

      return new DefaultTerminologyServiceFactory(FhirContext.forR4().getVersion().getVersion(),
          resolvedTerminologyServerUrl, verboseRequestLogging, clientConfig, cacheConfig,
          authConfig);
    } else {
      log.warn("Using mock terminology service. NOT connecting to server: {}",
          c.getTerminologyServerUrl());
      return new MockTerminologyServiceFactory();
    }
  }
}<|MERGE_RESOLUTION|>--- conflicted
+++ resolved
@@ -360,26 +360,15 @@
   }
 
   @Nonnull
-<<<<<<< HEAD
-  public Dataset<Row> translate(@Nonnull final Dataset<Row> dataset, @Nonnull final Column coding,
-      @Nonnull final String conceptMapUri, final boolean reverse, @Nonnull final String equivalence,
-=======
   public Dataset<Row> translate(@Nonnull final Dataset<Row> dataset,
       @Nonnull final Column coding, @Nonnull final String conceptMapUri,
       final boolean reverse, @Nonnull final String equivalence, @Nullable final String target,
->>>>>>> bf069ee9
       @Nonnull final String outputColumnName) {
 
     final Column codingArrayCol = when(coding.isNotNull(), array(coding)).otherwise(lit(null));
 
-<<<<<<< HEAD
     final Dataset<Row> translatedDataset = terminologyFunctions.translate(codingArrayCol,
-        conceptMapUri, reverse, equivalence, dataset, outputColumnName);
-=======
-    final Dataset<Row> translatedDataset = TerminologyFunctions.translate(codingArrayCol,
-        conceptMapUri, reverse, equivalence, target, dataset, outputColumnName,
-        terminologyServiceFactory, getRequestId());
->>>>>>> bf069ee9
+        conceptMapUri, reverse, equivalence, target, dataset, outputColumnName);
 
     return translatedDataset.withColumn(outputColumnName, functions.col(outputColumnName).apply(0));
   }
