<?xml version="1.0" encoding="UTF-8"?>

<!--
  ~ Copyright 2023 Commonwealth Scientific and Industrial Research
  ~ Organisation (CSIRO) ABN 41 687 119 230.
  ~
  ~ Licensed under the Apache License, Version 2.0 (the "License");
  ~ you may not use this file except in compliance with the License.
  ~ You may obtain a copy of the License at
  ~
  ~     http://www.apache.org/licenses/LICENSE-2.0
  ~
  ~ Unless required by applicable law or agreed to in writing, software
  ~ distributed under the License is distributed on an "AS IS" BASIS,
  ~ WITHOUT WARRANTIES OR CONDITIONS OF ANY KIND, either express or implied.
  ~ See the License for the specific language governing permissions and
  ~ limitations under the License.
  -->

<project xmlns="http://maven.apache.org/POM/4.0.0"
  xmlns:xsi="http://www.w3.org/2001/XMLSchema-instance"
  xsi:schemaLocation="http://maven.apache.org/POM/4.0.0 http://maven.apache.org/xsd/maven-4.0.0.xsd">
  <modelVersion>4.0.0</modelVersion>

  <parent>
    <artifactId>pathling</artifactId>
    <groupId>au.csiro.pathling</groupId>
<<<<<<< HEAD
    <version>7.1.0-SNAPSHOT</version>
=======
    <version>7.0.1</version>
>>>>>>> 045489cc
  </parent>
  <artifactId>library-api</artifactId>
  <packaging>jar</packaging>

  <name>Pathling Library API</name>
  <description>An API that exposes Pathling functionality to language libraries.</description>

  <dependencies>

    <dependency>
      <groupId>au.csiro.pathling</groupId>
      <artifactId>encoders</artifactId>
    </dependency>
    <dependency>
      <groupId>au.csiro.pathling</groupId>
      <artifactId>terminology</artifactId>
    </dependency>
    <dependency>
      <groupId>au.csiro.pathling</groupId>
      <artifactId>fhirpath</artifactId>
    </dependency>
    <dependency>
      <groupId>au.csiro.pathling</groupId>
      <artifactId>utilities</artifactId>
    </dependency>

    <!-- Apache Spark -->
    <dependency>
      <groupId>org.apache.spark</groupId>
      <artifactId>spark-core_${pathling.scalaVersion}</artifactId>
      <scope>provided</scope>
    </dependency>
    <dependency>
      <groupId>org.apache.spark</groupId>
      <artifactId>spark-sql_${pathling.scalaVersion}</artifactId>
      <scope>provided</scope>
    </dependency>
    <dependency>
      <groupId>org.apache.spark</groupId>
      <artifactId>spark-catalyst_${pathling.scalaVersion}</artifactId>
      <scope>provided</scope>
    </dependency>
    <dependency>
      <groupId>io.delta</groupId>
      <artifactId>delta-spark_${pathling.scalaVersion}</artifactId>
      <scope>provided</scope>
    </dependency>
    <dependency>
      <groupId>javax.servlet</groupId>
      <artifactId>javax.servlet-api</artifactId>
    </dependency>
    <dependency>
      <groupId>org.apache.hadoop</groupId>
      <artifactId>hadoop-client-api</artifactId>
      <scope>provided</scope>
    </dependency>
    <dependency>
      <groupId>org.scala-lang</groupId>
      <artifactId>scala-library</artifactId>
      <scope>provided</scope>
    </dependency>
    <dependency>
      <groupId>org.projectlombok</groupId>
      <artifactId>lombok</artifactId>
      <scope>provided</scope>
    </dependency>
    <dependency>
      <groupId>org.apache.derby</groupId>
      <artifactId>derbytools</artifactId>
      <scope>test</scope>
    </dependency>

    <!-- HAPI FHIR -->
    <dependency>
      <groupId>ca.uhn.hapi.fhir</groupId>
      <artifactId>hapi-fhir-base</artifactId>
    </dependency>
    <dependency>
      <groupId>ca.uhn.hapi.fhir</groupId>
      <artifactId>hapi-fhir-structures-r4</artifactId>
    </dependency>

    <dependency>
      <groupId>org.slf4j</groupId>
      <artifactId>slf4j-api</artifactId>
      <scope>provided</scope>
    </dependency>
    <dependency>
      <groupId>com.google.code.findbugs</groupId>
      <artifactId>jsr305</artifactId>
      <scope>provided</scope>
    </dependency>
    <dependency>
      <groupId>commons-io</groupId>
      <artifactId>commons-io</artifactId>
    </dependency>
    <dependency>
      <groupId>org.apache.commons</groupId>
      <artifactId>commons-lang3</artifactId>
    </dependency>
    <dependency>
      <groupId>jakarta.validation</groupId>
      <artifactId>jakarta.validation-api</artifactId>
    </dependency>
    <dependency>
      <groupId>com.google.guava</groupId>
      <artifactId>guava</artifactId>
    </dependency>

    <dependency>
      <groupId>au.csiro.pathling</groupId>
      <artifactId>encoders</artifactId>
      <type>test-jar</type>
      <scope>test</scope>
    </dependency>
    <dependency>
      <groupId>au.csiro.pathling</groupId>
      <artifactId>utilities</artifactId>
      <type>test-jar</type>
      <scope>test</scope>
    </dependency>
    <dependency>
      <groupId>au.csiro.pathling</groupId>
      <artifactId>terminology</artifactId>
      <type>test-jar</type>
      <scope>test</scope>
    </dependency>
    <dependency>
      <groupId>au.csiro.pathling</groupId>
      <artifactId>fhirpath</artifactId>
      <type>test-jar</type>
      <scope>test</scope>
    </dependency>

    <dependency>
      <groupId>org.junit.jupiter</groupId>
      <artifactId>junit-jupiter-engine</artifactId>
      <scope>test</scope>
    </dependency>
    <dependency>
      <groupId>org.junit.jupiter</groupId>
      <artifactId>junit-jupiter-api</artifactId>
      <scope>test</scope>
    </dependency>
    <dependency>
      <groupId>org.junit.jupiter</groupId>
      <artifactId>junit-jupiter-params</artifactId>
      <scope>test</scope>
    </dependency>
    <dependency>
      <groupId>org.mockito</groupId>
      <artifactId>mockito-core</artifactId>
      <scope>test</scope>
    </dependency>
    <dependency>
      <groupId>ch.qos.logback</groupId>
      <artifactId>logback-classic</artifactId>
      <scope>test</scope>
    </dependency>
    <dependency>
      <groupId>org.apache.spark</groupId>
      <artifactId>spark-hive_${pathling.scalaVersion}</artifactId>
      <scope>test</scope>
    </dependency>
  </dependencies>

  <build>
    <plugins>
      <plugin>
        <groupId>org.apache.maven.plugins</groupId>
        <artifactId>maven-source-plugin</artifactId>
      </plugin>
      <plugin>
        <groupId>org.apache.maven.plugins</groupId>
        <artifactId>maven-javadoc-plugin</artifactId>
      </plugin>
      <plugin>
        <groupId>org.apache.maven.plugins</groupId>
        <artifactId>maven-dependency-plugin</artifactId>
        <executions>
          <execution>
            <id>unpack-encoders-tests</id>
            <phase>generate-test-resources</phase>
            <goals>
              <goal>unpack-dependencies</goal>
            </goals>
            <configuration>
              <includeGroupIds>au.csiro.pathling</includeGroupIds>
              <includeArtifactIds>encoders</includeArtifactIds>
              <includeTypes>test-jar</includeTypes>
              <includeScope>test</includeScope>
              <excludeTransitive>true</excludeTransitive>
              <outputDirectory>${project.build.directory}/encoders-tests</outputDirectory>
            </configuration>
          </execution>
        </executions>
      </plugin>
      <plugin>
        <groupId>org.apache.maven.plugins</groupId>
        <artifactId>maven-surefire-plugin</artifactId>
      </plugin>
      <plugin>
        <groupId>org.jacoco</groupId>
        <artifactId>jacoco-maven-plugin</artifactId>
      </plugin>
      <plugin>
        <groupId>org.apache.maven.plugins</groupId>
        <artifactId>maven-jar-plugin</artifactId>
        <executions>
          <execution>
            <goals>
              <goal>test-jar</goal>
            </goals>
          </execution>
        </executions>
        <configuration>
          <excludes>
            <exclude>**/logback.xml</exclude>
          </excludes>
        </configuration>
      </plugin>
    </plugins>
  </build>

  <profiles>
    <profile>
      <id>skipLibraryApiTests</id>
      <activation>
        <property>
          <name>skipLibraryApiTests</name>
        </property>
      </activation>
      <build>
        <plugins>
          <plugin>
            <groupId>org.apache.maven.plugins</groupId>
            <artifactId>maven-surefire-plugin</artifactId>
            <configuration>
              <skip>true</skip>
            </configuration>
          </plugin>
          <plugin>
            <groupId>org.jacoco</groupId>
            <artifactId>jacoco-maven-plugin</artifactId>
            <configuration>
              <skip>true</skip>
            </configuration>
          </plugin>
        </plugins>
      </build>
    </profile>
  </profiles>

</project><|MERGE_RESOLUTION|>--- conflicted
+++ resolved
@@ -25,11 +25,7 @@
   <parent>
     <artifactId>pathling</artifactId>
     <groupId>au.csiro.pathling</groupId>
-<<<<<<< HEAD
     <version>7.1.0-SNAPSHOT</version>
-=======
-    <version>7.0.1</version>
->>>>>>> 045489cc
   </parent>
   <artifactId>library-api</artifactId>
   <packaging>jar</packaging>
