<?xml version="1.0" encoding="UTF-8"?>
<!--
  ~ This is a modified version of the Bunsen library, originally published at
  ~ https://github.com/cerner/bunsen.
  ~
  ~ Bunsen is copyright 2017 Cerner Innovation, Inc., and is licensed under
  ~ the Apache License, version 2.0 (http://www.apache.org/licenses/LICENSE-2.0).
  ~
  ~ These modifications are copyright 2023 Commonwealth Scientific and Industrial Research
  ~ Organisation (CSIRO) ABN 41 687 119 230.
  ~
  ~ Licensed under the Apache License, Version 2.0 (the "License");
  ~ you may not use this file except in compliance with the License.
  ~ You may obtain a copy of the License at
  ~
  ~     http://www.apache.org/licenses/LICENSE-2.0
  ~
  ~ Unless required by applicable law or agreed to in writing, software
  ~ distributed under the License is distributed on an "AS IS" BASIS,
  ~ WITHOUT WARRANTIES OR CONDITIONS OF ANY KIND, either express or implied.
  ~ See the License for the specific language governing permissions and
  ~ limitations under the License.
  -->

<project xmlns="http://maven.apache.org/POM/4.0.0"
  xmlns:xsi="http://www.w3.org/2001/XMLSchema-instance"
  xsi:schemaLocation="http://maven.apache.org/POM/4.0.0 http://maven.apache.org/maven-v4_0_0.xsd">
  <modelVersion>4.0.0</modelVersion>

  <parent>
    <groupId>au.csiro.pathling</groupId>
    <artifactId>pathling</artifactId>
<<<<<<< HEAD
    <version>6.3.0-SNAPSHOT</version>
=======
    <version>6.3.0</version>
>>>>>>> 1b305561
  </parent>
  <artifactId>encoders</artifactId>
  <packaging>jar</packaging>

  <name>Pathling Encoders</name>
  <description>Encoders for transforming FHIR data into Spark Datasets.</description>

  <developers>
    <developer>
      <name>John Grimes</name>
      <email>John.Grimes@csiro.au</email>
      <url>https://github.com/johngrimes</url>
    </developer>
    <developer>
      <name>Piotr Szul</name>
      <email>Piotr.Szul@csiro.au</email>
      <url>https://github.com/piotrszul</url>
    </developer>
    <developer>
      <name>Ryan Brush</name>
      <email>rbrush@cerner.com</email>
      <url>https://github.com/rbrush</url>
    </developer>
  </developers>

  <dependencies>
    <dependency>
      <groupId>org.scala-lang</groupId>
      <artifactId>scala-library</artifactId>
      <scope>provided</scope>
    </dependency>

    <!-- Apache Spark -->
    <dependency>
      <groupId>org.apache.spark</groupId>
      <artifactId>spark-core_${pathling.scalaVersion}</artifactId>
      <scope>provided</scope>
    </dependency>
    <dependency>
      <groupId>org.apache.spark</groupId>
      <artifactId>spark-sql_${pathling.scalaVersion}</artifactId>
      <scope>provided</scope>
    </dependency>
    <dependency>
      <groupId>org.apache.spark</groupId>
      <artifactId>spark-catalyst_${pathling.scalaVersion}</artifactId>
      <scope>provided</scope>
    </dependency>
    <dependency>
      <groupId>org.apache.spark</groupId>
      <artifactId>spark-unsafe_${pathling.scalaVersion}</artifactId>
      <scope>provided</scope>
    </dependency>

    <!-- HAPI FHIR -->
    <dependency>
      <groupId>ca.uhn.hapi.fhir</groupId>
      <artifactId>hapi-fhir-base</artifactId>
      <exclusions>
        <exclusion>
          <groupId>org.slf4j</groupId>
          <artifactId>jcl-over-slf4j</artifactId>
        </exclusion>
        <exclusion>
          <groupId>com.google.code.findbugs</groupId>
          <artifactId>jsr305</artifactId>
        </exclusion>
      </exclusions>
    </dependency>
    <dependency>
      <groupId>ca.uhn.hapi.fhir</groupId>
      <artifactId>hapi-fhir-structures-r4</artifactId>
    </dependency>

    <!-- UCUM -->
    <dependency>
      <groupId>au.csiro.pathling</groupId>
      <artifactId>ucum</artifactId>
      <version>1.0.4</version>
    </dependency>

    <dependency>
      <groupId>com.google.code.findbugs</groupId>
      <artifactId>jsr305</artifactId>
      <scope>provided</scope>
    </dependency>
    <dependency>
      <groupId>commons-lang</groupId>
      <artifactId>commons-lang</artifactId>
      <scope>provided</scope>
    </dependency>
    <dependency>
      <groupId>jakarta.validation</groupId>
      <artifactId>jakarta.validation-api</artifactId>
      <scope>provided</scope>
    </dependency>
    <dependency>
      <groupId>org.json4s</groupId>
      <artifactId>json4s-jackson_${pathling.scalaVersion}</artifactId>
    </dependency>

    <!-- Testing -->
    <dependency>
      <groupId>au.csiro.pathling</groupId>
      <artifactId>utilities</artifactId>
      <type>test-jar</type>
      <scope>test</scope>
    </dependency>
    <dependency>
      <groupId>org.junit.jupiter</groupId>
      <artifactId>junit-jupiter-engine</artifactId>
      <scope>test</scope>
    </dependency>
    <dependency>
      <groupId>org.junit.jupiter</groupId>
      <artifactId>junit-jupiter-api</artifactId>
      <scope>test</scope>
    </dependency>
    <dependency>
      <groupId>org.junit.jupiter</groupId>
      <artifactId>junit-jupiter-params</artifactId>
      <scope>test</scope>
    </dependency>
    <dependency>
      <groupId>joda-time</groupId>
      <artifactId>joda-time</artifactId>
      <scope>test</scope>
    </dependency>
    <dependency>
      <groupId>com.google.guava</groupId>
      <artifactId>guava</artifactId>
      <scope>test</scope>
    </dependency>
    <dependency>
      <groupId>org.slf4j</groupId>
      <artifactId>slf4j-api</artifactId>
    </dependency>
    <dependency>
      <groupId>ch.qos.logback</groupId>
      <artifactId>logback-classic</artifactId>
    </dependency>

    <!-- Lombok -->
    <dependency>
      <groupId>org.projectlombok</groupId>
      <artifactId>lombok</artifactId>
    </dependency>
  </dependencies>

  <build>
    <plugins>
      <plugin>
        <groupId>net.alchim31.maven</groupId>
        <artifactId>scala-maven-plugin</artifactId>
      </plugin>
      <plugin>
        <groupId>org.apache.maven.plugins</groupId>
        <artifactId>maven-source-plugin</artifactId>
      </plugin>
      <plugin>
        <groupId>org.apache.maven.plugins</groupId>
        <artifactId>maven-surefire-plugin</artifactId>
      </plugin>
      <plugin>
        <groupId>org.jacoco</groupId>
        <artifactId>jacoco-maven-plugin</artifactId>
      </plugin>
      <plugin>
        <groupId>org.apache.maven.plugins</groupId>
        <artifactId>maven-jar-plugin</artifactId>
        <executions>
          <execution>
            <goals>
              <goal>test-jar</goal>
            </goals>
          </execution>
        </executions>
      </plugin>
    </plugins>
  </build>

  <profiles>
    <profile>
      <id>skipEncodersTests</id>
      <activation>
        <property>
          <name>skipEncodersTests</name>
        </property>
      </activation>
      <build>
        <plugins>
          <plugin>
            <groupId>org.apache.maven.plugins</groupId>
            <artifactId>maven-surefire-plugin</artifactId>
            <configuration>
              <skip>true</skip>
            </configuration>
          </plugin>
          <plugin>
            <groupId>org.jacoco</groupId>
            <artifactId>jacoco-maven-plugin</artifactId>
            <configuration>
              <skip>true</skip>
            </configuration>
          </plugin>
        </plugins>
      </build>
    </profile>
    <profile>
      <id>docs</id>
      <build>
        <plugins>
          <plugin>
            <groupId>net.alchim31.maven</groupId>
            <artifactId>scala-maven-plugin</artifactId>
            <executions>
              <execution>
                <id>attach-scaladocs</id>
                <phase>prepare-package</phase>
                <goals>
                  <goal>doc-jar</goal>
                </goals>
              </execution>
            </executions>
          </plugin>
        </plugins>
      </build>
    </profile>
  </profiles>

</project><|MERGE_RESOLUTION|>--- conflicted
+++ resolved
@@ -30,11 +30,7 @@
   <parent>
     <groupId>au.csiro.pathling</groupId>
     <artifactId>pathling</artifactId>
-<<<<<<< HEAD
-    <version>6.3.0-SNAPSHOT</version>
-=======
     <version>6.3.0</version>
->>>>>>> 1b305561
   </parent>
   <artifactId>encoders</artifactId>
   <packaging>jar</packaging>
