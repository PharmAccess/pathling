<?xml version="1.0" encoding="UTF-8"?>
<!--
  ~ This is a modified version of the Bunsen library, originally published at
  ~ https://github.com/cerner/bunsen.
  ~
  ~ Bunsen is copyright 2017 Cerner Innovation, Inc., and is licensed under
  ~ the Apache License, version 2.0 (http://www.apache.org/licenses/LICENSE-2.0).
  ~
  ~ These modifications are copyright 2023 Commonwealth Scientific and Industrial Research
  ~ Organisation (CSIRO) ABN 41 687 119 230.
  ~
  ~ Licensed under the Apache License, Version 2.0 (the "License");
  ~ you may not use this file except in compliance with the License.
  ~ You may obtain a copy of the License at
  ~
  ~     http://www.apache.org/licenses/LICENSE-2.0
  ~
  ~ Unless required by applicable law or agreed to in writing, software
  ~ distributed under the License is distributed on an "AS IS" BASIS,
  ~ WITHOUT WARRANTIES OR CONDITIONS OF ANY KIND, either express or implied.
  ~ See the License for the specific language governing permissions and
  ~ limitations under the License.
  -->

<project xmlns="http://maven.apache.org/POM/4.0.0"
  xmlns:xsi="http://www.w3.org/2001/XMLSchema-instance"
  xsi:schemaLocation="http://maven.apache.org/POM/4.0.0 http://maven.apache.org/maven-v4_0_0.xsd">
  <modelVersion>4.0.0</modelVersion>

  <parent>
    <groupId>au.csiro.pathling</groupId>
    <artifactId>pathling</artifactId>
<<<<<<< HEAD
    <version>7.1.0-SNAPSHOT</version>
=======
    <version>7.0.1</version>
>>>>>>> 045489cc
  </parent>
  <artifactId>encoders</artifactId>
  <packaging>jar</packaging>

  <name>Pathling Encoders</name>
  <description>Encoders for transforming FHIR data into Spark Datasets.</description>

  <developers>
    <developer>
      <name>John Grimes</name>
      <email>John.Grimes@csiro.au</email>
      <url>https://github.com/johngrimes</url>
    </developer>
    <developer>
      <name>Piotr Szul</name>
      <email>Piotr.Szul@csiro.au</email>
      <url>https://github.com/piotrszul</url>
    </developer>
    <developer>
      <name>Ryan Brush</name>
      <email>rbrush@cerner.com</email>
      <url>https://github.com/rbrush</url>
    </developer>
  </developers>

  <dependencies>
    <dependency>
      <groupId>org.scala-lang</groupId>
      <artifactId>scala-library</artifactId>
      <scope>provided</scope>
    </dependency>

    <!-- Apache Spark -->
    <dependency>
      <groupId>org.apache.spark</groupId>
      <artifactId>spark-core_${pathling.scalaVersion}</artifactId>
      <scope>provided</scope>
    </dependency>
    <dependency>
      <groupId>org.apache.spark</groupId>
      <artifactId>spark-sql_${pathling.scalaVersion}</artifactId>
      <scope>provided</scope>
    </dependency>
    <dependency>
      <groupId>org.apache.spark</groupId>
      <artifactId>spark-catalyst_${pathling.scalaVersion}</artifactId>
      <scope>provided</scope>
    </dependency>
    <dependency>
      <groupId>org.apache.spark</groupId>
      <artifactId>spark-unsafe_${pathling.scalaVersion}</artifactId>
      <scope>provided</scope>
    </dependency>
    <dependency>
      <groupId>javax.servlet</groupId>
      <artifactId>javax.servlet-api</artifactId>
    </dependency>

    <!-- HAPI FHIR -->
    <dependency>
      <groupId>ca.uhn.hapi.fhir</groupId>
      <artifactId>hapi-fhir-base</artifactId>
      <exclusions>
        <exclusion>
          <groupId>org.slf4j</groupId>
          <artifactId>jcl-over-slf4j</artifactId>
        </exclusion>
        <exclusion>
          <groupId>com.google.code.findbugs</groupId>
          <artifactId>jsr305</artifactId>
        </exclusion>
      </exclusions>
    </dependency>
    <dependency>
      <groupId>ca.uhn.hapi.fhir</groupId>
      <artifactId>hapi-fhir-structures-r4</artifactId>
    </dependency>

    <!-- UCUM -->
    <dependency>
      <groupId>au.csiro.pathling</groupId>
      <artifactId>ucum</artifactId>
      <version>1.0.4</version>
    </dependency>

    <dependency>
      <groupId>com.google.code.findbugs</groupId>
      <artifactId>jsr305</artifactId>
      <scope>provided</scope>
    </dependency>
    <dependency>
      <groupId>commons-lang</groupId>
      <artifactId>commons-lang</artifactId>
      <scope>provided</scope>
    </dependency>
    <dependency>
      <groupId>jakarta.validation</groupId>
      <artifactId>jakarta.validation-api</artifactId>
      <scope>provided</scope>
    </dependency>

    <!-- Testing -->
    <dependency>
      <groupId>au.csiro.pathling</groupId>
      <artifactId>utilities</artifactId>
      <type>test-jar</type>
      <scope>test</scope>
    </dependency>
    <dependency>
      <groupId>org.junit.jupiter</groupId>
      <artifactId>junit-jupiter-engine</artifactId>
      <scope>test</scope>
    </dependency>
    <dependency>
      <groupId>org.junit.jupiter</groupId>
      <artifactId>junit-jupiter-api</artifactId>
      <scope>test</scope>
    </dependency>
    <dependency>
      <groupId>org.junit.jupiter</groupId>
      <artifactId>junit-jupiter-params</artifactId>
      <scope>test</scope>
    </dependency>
    <dependency>
      <groupId>joda-time</groupId>
      <artifactId>joda-time</artifactId>
      <scope>test</scope>
    </dependency>
    <dependency>
      <groupId>com.google.guava</groupId>
      <artifactId>guava</artifactId>
      <scope>test</scope>
    </dependency>
    <dependency>
      <groupId>org.slf4j</groupId>
      <artifactId>slf4j-api</artifactId>
    </dependency>
    <dependency>
      <groupId>ch.qos.logback</groupId>
      <artifactId>logback-classic</artifactId>
    </dependency>

    <!-- Lombok -->
    <dependency>
      <groupId>org.projectlombok</groupId>
      <artifactId>lombok</artifactId>
    </dependency>
  </dependencies>

  <build>
    <plugins>
      <plugin>
        <groupId>net.alchim31.maven</groupId>
        <artifactId>scala-maven-plugin</artifactId>
      </plugin>
      <plugin>
        <groupId>org.apache.maven.plugins</groupId>
        <artifactId>maven-source-plugin</artifactId>
      </plugin>
      <plugin>
        <groupId>org.apache.maven.plugins</groupId>
        <artifactId>maven-surefire-plugin</artifactId>
      </plugin>
      <plugin>
        <groupId>org.jacoco</groupId>
        <artifactId>jacoco-maven-plugin</artifactId>
      </plugin>
      <plugin>
        <groupId>org.apache.maven.plugins</groupId>
        <artifactId>maven-jar-plugin</artifactId>
        <executions>
          <execution>
            <goals>
              <goal>test-jar</goal>
            </goals>
          </execution>
        </executions>
        <configuration>
          <excludes>
            <exclude>**/logback.xml</exclude>
          </excludes>
        </configuration>
      </plugin>
    </plugins>
  </build>

  <profiles>
    <profile>
      <id>skipEncodersTests</id>
      <activation>
        <property>
          <name>skipEncodersTests</name>
        </property>
      </activation>
      <build>
        <plugins>
          <plugin>
            <groupId>org.apache.maven.plugins</groupId>
            <artifactId>maven-surefire-plugin</artifactId>
            <configuration>
              <skip>true</skip>
            </configuration>
          </plugin>
          <plugin>
            <groupId>org.jacoco</groupId>
            <artifactId>jacoco-maven-plugin</artifactId>
            <configuration>
              <skip>true</skip>
            </configuration>
          </plugin>
        </plugins>
      </build>
    </profile>
    <profile>
      <id>docs</id>
      <build>
        <plugins>
          <plugin>
            <groupId>net.alchim31.maven</groupId>
            <artifactId>scala-maven-plugin</artifactId>
            <executions>
              <execution>
                <id>attach-scaladocs</id>
                <phase>prepare-package</phase>
                <goals>
                  <goal>doc-jar</goal>
                </goals>
              </execution>
            </executions>
          </plugin>
        </plugins>
      </build>
    </profile>
  </profiles>

</project><|MERGE_RESOLUTION|>--- conflicted
+++ resolved
@@ -30,11 +30,7 @@
   <parent>
     <groupId>au.csiro.pathling</groupId>
     <artifactId>pathling</artifactId>
-<<<<<<< HEAD
     <version>7.1.0-SNAPSHOT</version>
-=======
-    <version>7.0.1</version>
->>>>>>> 045489cc
   </parent>
   <artifactId>encoders</artifactId>
   <packaging>jar</packaging>
