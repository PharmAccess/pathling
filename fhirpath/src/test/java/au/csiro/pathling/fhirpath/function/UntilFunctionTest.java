--- conflicted
+++ resolved
@@ -19,30 +19,6 @@
 
 import au.csiro.pathling.fhirpath.annotations.NotImplemented;
 import au.csiro.pathling.test.SpringBootUnitTest;
-<<<<<<< HEAD
-=======
-import au.csiro.pathling.test.builders.DatasetBuilder;
-import au.csiro.pathling.test.builders.ElementPathBuilder;
-import au.csiro.pathling.test.builders.ParserContextBuilder;
-import ca.uhn.fhir.context.FhirContext;
-import com.google.common.collect.ImmutableMap;
-import com.google.common.collect.ImmutableMap.Builder;
-import jakarta.annotation.Nonnull;
-import java.text.ParseException;
-import java.util.ArrayList;
-import java.util.Arrays;
-import java.util.Collection;
-import java.util.Collections;
-import java.util.List;
-import java.util.stream.Stream;
-import lombok.Value;
-import org.apache.spark.sql.Dataset;
-import org.apache.spark.sql.Row;
-import org.apache.spark.sql.SparkSession;
-import org.apache.spark.sql.types.DataTypes;
-import org.hl7.fhir.r4.model.Enumerations.FHIRDefinedType;
-import org.junit.jupiter.api.Test;
->>>>>>> 045489cc
 import org.junit.jupiter.api.TestInstance;
 import org.junit.jupiter.api.TestInstance.Lifecycle;
 
@@ -54,7 +30,6 @@
 @NotImplemented
 class UntilFunctionTest {
 
-<<<<<<< HEAD
   // TODO: implement with columns
   //
   //
@@ -300,6 +275,39 @@
   // }
   //
   // @Test
+  // void yearOnlyDateInput() throws ParseException {
+  //   final Dataset<Row> leftDataset = new DatasetBuilder(spark)
+  //       .withIdColumn(ID_ALIAS)
+  //       .withColumn(DataTypes.StringType)
+  //       .withRow("patient-1", "2020")
+  //       .build();
+  //   final ElementPath input = new ElementPathBuilder(spark)
+  //       .fhirType(FHIRDefinedType.DATE)
+  //       .dataset(leftDataset)
+  //       .idAndValueColumns()
+  //       .singular(true)
+  //       .build();
+  //   final DateTimeLiteralPath argument = DateTimeLiteralPath.fromString("2020-01-02T00:00:00Z",
+  //       input);
+  //   final ParserContext context = new ParserContextBuilder(spark, fhirContext)
+  //       .groupingColumns(Collections.singletonList(input.getIdColumn()))
+  //       .build();
+  //   final Dataset<Row> expectedResult = new DatasetBuilder(spark)
+  //       .withIdColumn(ID_ALIAS)
+  //       .withColumn(DataTypes.IntegerType)
+  //       .withRow("patient-1", 86400000)
+  //       .build();
+  //   final List<FhirPath> arguments = List.of(argument,
+  //       StringLiteralPath.fromString("millisecond", input));
+  //   final NamedFunctionInput functionInput = new NamedFunctionInput(context, input, arguments);
+  //   final FhirPath result = NamedFunction.getInstance("until").invoke(functionInput);
+  //   assertThat(result)
+  //       .isElementPath(IntegerPath.class)
+  //       .selectResult()
+  //       .hasRows(expectedResult);
+  // }
+  //
+  // @Test
   // void invalidCalendarDuration() {
   //   final Dataset<Row> leftDataset = new DatasetBuilder(spark)
   //       .withIdColumn(ID_ALIAS)
@@ -378,357 +386,4 @@
   //   assertEquals("until function must have the singular path as its first argument",
   //       error.getMessage());
   // }
-=======
-  @Autowired
-  SparkSession spark;
-
-  @Autowired
-  FhirContext fhirContext;
-
-  static final String ID_ALIAS = "_abc123";
-  static final String[] IDS = {"patient-1", "patient-2", "patient-3", "patient-4", "patient-5",
-      "patient-6"};
-
-  Dataset<Row> leftDataset() {
-    return new DatasetBuilder(spark)
-        .withIdColumn(ID_ALIAS)
-        .withColumn(DataTypes.StringType)
-        .withRow("patient-1", "2020-01-01T00:00:00Z")
-        .withRow("patient-2", "2020-01-01T00:00:00Z")
-        .withRow("patient-3", "2020-01-01")
-        .withRow("patient-4", null)
-        .withRow("patient-5", "2020-01-01T00:00:00Z")
-        .withRow("patient-6", null)
-        .build();
-  }
-
-  Dataset<Row> rightDataset() {
-    return new DatasetBuilder(spark)
-        .withIdColumn(ID_ALIAS)
-        .withColumn(DataTypes.StringType)
-        .withRow("patient-1", "2021-01-01T00:00:00Z")
-        .withRow("patient-2", "2021-01-01")
-        .withRow("patient-3", "2021-01-01T00:00:00Z")
-        .withRow("patient-4", "2021-01-01T00:00:00Z")
-        .withRow("patient-5", null)
-        .withRow("patient-6", null)
-        .build();
-  }
-
-  static final Object[] YEARS_RESULT = {1, 1, 1, null, null, null};
-  static final Object[] MONTHS_RESULT = {12, 12, 12, null, null, null};
-  static final Object[] DAYS_RESULT = {366, 366, 366, null, null, null};
-  static final Object[] HOURS_RESULT = {8784, 8784, 8784, null, null, null};
-  static final Object[] MINUTES_RESULT = {527040, 527040, 527040, null, null, null};
-  static final Object[] SECONDS_RESULT = {31622400, 31622400, 31622400, null, null, null};
-  private static final ImmutableMap<String, Object[]> CALENDAR_DURATION_TO_RESULT = new Builder<String, Object[]>()
-      .put("years", YEARS_RESULT)
-      .put("months", MONTHS_RESULT)
-      .put("days", DAYS_RESULT)
-      .put("hours", HOURS_RESULT)
-      .put("minutes", MINUTES_RESULT)
-      .put("seconds", SECONDS_RESULT)
-      .put("year", YEARS_RESULT)
-      .put("month", MONTHS_RESULT)
-      .put("day", DAYS_RESULT)
-      .put("hour", HOURS_RESULT)
-      .put("minute", MINUTES_RESULT)
-      .put("second", SECONDS_RESULT)
-      .build();
-
-  @Value
-  static class TestParameters {
-
-    @Nonnull
-    String name;
-
-    @Nonnull
-    NonLiteralPath input;
-
-    @Nonnull
-    List<FhirPath> arguments;
-
-    @Nonnull
-    ParserContext context;
-
-    @Nonnull
-    Dataset<Row> expectedResult;
-
-    @Override
-    public String toString() {
-      return name;
-    }
-
-  }
-
-  @Nonnull
-  Stream<TestParameters> parameters() {
-    final Collection<TestParameters> parameters = new ArrayList<>();
-    for (final String calendarDuration : CALENDAR_DURATION_TO_RESULT.keySet()) {
-      final ElementPath input = new ElementPathBuilder(spark)
-          .fhirType(FHIRDefinedType.DATETIME)
-          .dataset(leftDataset())
-          .idAndValueColumns()
-          .singular(true)
-          .build();
-      final ElementPath argument = new ElementPathBuilder(spark)
-          .fhirType(FHIRDefinedType.DATETIME)
-          .dataset(rightDataset())
-          .idAndValueColumns()
-          .singular(true)
-          .build();
-      final ParserContext context = new ParserContextBuilder(spark, fhirContext)
-          .groupingColumns(Collections.singletonList(input.getIdColumn()))
-          .build();
-      final Dataset<Row> expectedResult = new DatasetBuilder(spark)
-          .withIdColumn(ID_ALIAS)
-          .withColumn(DataTypes.IntegerType)
-          .withIdValueRows(Arrays.asList(IDS), id -> {
-            final int index = Integer.parseInt(id.split("-")[1]) - 1;
-            final Object[] results = CALENDAR_DURATION_TO_RESULT.get(calendarDuration);
-            assertNotNull(results);
-            return results[index];
-          }).build();
-      final List<FhirPath> arguments = List.of(argument,
-          StringLiteralPath.fromString(calendarDuration, input));
-      parameters.add(
-          new TestParameters(calendarDuration, input, arguments, context, expectedResult));
-    }
-    return parameters.stream();
-  }
-
-  @ParameterizedTest
-  @MethodSource("parameters")
-  void test(@Nonnull final TestParameters parameters) {
-    final NamedFunctionInput input = new NamedFunctionInput(parameters.getContext(),
-        parameters.getInput(), parameters.getArguments());
-    final FhirPath result = NamedFunction.getInstance("until").invoke(input);
-    assertThat(result)
-        .isElementPath(IntegerPath.class)
-        .selectResult()
-        .hasRows(parameters.getExpectedResult());
-  }
-
-  @Test
-  void milliseconds() {
-    final Dataset<Row> leftDataset = new DatasetBuilder(spark)
-        .withIdColumn(ID_ALIAS)
-        .withColumn(DataTypes.StringType)
-        .withRow("patient-1", "2020-01-01")
-        .build();
-    final Dataset<Row> rightDataset = new DatasetBuilder(spark)
-        .withIdColumn(ID_ALIAS)
-        .withColumn(DataTypes.StringType)
-        .withRow("patient-1", "2020-01-02")
-        .build();
-    final ElementPath input = new ElementPathBuilder(spark)
-        .fhirType(FHIRDefinedType.DATE)
-        .dataset(leftDataset)
-        .idAndValueColumns()
-        .singular(true)
-        .build();
-    final ElementPath argument = new ElementPathBuilder(spark)
-        .fhirType(FHIRDefinedType.DATE)
-        .dataset(rightDataset)
-        .idAndValueColumns()
-        .singular(true)
-        .build();
-    final ParserContext context = new ParserContextBuilder(spark, fhirContext)
-        .groupingColumns(Collections.singletonList(input.getIdColumn()))
-        .build();
-    final Dataset<Row> expectedResult = new DatasetBuilder(spark)
-        .withIdColumn(ID_ALIAS)
-        .withColumn(DataTypes.IntegerType)
-        .withRow("patient-1", 86400000)
-        .build();
-    final List<FhirPath> arguments1 = List.of(argument,
-        StringLiteralPath.fromString("millisecond", input));
-    final List<FhirPath> arguments2 = List.of(argument,
-        StringLiteralPath.fromString("millisecond", input));
-    for (final List<FhirPath> arguments : List.of(arguments1, arguments2)) {
-      final NamedFunctionInput functionInput = new NamedFunctionInput(context, input, arguments);
-      final FhirPath result = NamedFunction.getInstance("until").invoke(functionInput);
-      assertThat(result)
-          .isElementPath(IntegerPath.class)
-          .selectResult()
-          .hasRows(expectedResult);
-    }
-  }
-
-  @Test
-  void dateLiteralArgument() throws ParseException {
-    final Dataset<Row> leftDataset = new DatasetBuilder(spark)
-        .withIdColumn(ID_ALIAS)
-        .withColumn(DataTypes.StringType)
-        .withRow("patient-1", "2020-01-01")
-        .build();
-    final ElementPath input = new ElementPathBuilder(spark)
-        .fhirType(FHIRDefinedType.DATE)
-        .dataset(leftDataset)
-        .idAndValueColumns()
-        .singular(true)
-        .build();
-    final DateLiteralPath argument = DateLiteralPath.fromString("2020-01-02", input);
-    final ParserContext context = new ParserContextBuilder(spark, fhirContext)
-        .groupingColumns(Collections.singletonList(input.getIdColumn()))
-        .build();
-    final Dataset<Row> expectedResult = new DatasetBuilder(spark)
-        .withIdColumn(ID_ALIAS)
-        .withColumn(DataTypes.IntegerType)
-        .withRow("patient-1", 86400000)
-        .build();
-    final List<FhirPath> arguments = List.of(argument,
-        StringLiteralPath.fromString("millisecond", input));
-    final NamedFunctionInput functionInput = new NamedFunctionInput(context, input, arguments);
-    final FhirPath result = NamedFunction.getInstance("until").invoke(functionInput);
-    assertThat(result)
-        .isElementPath(IntegerPath.class)
-        .selectResult()
-        .hasRows(expectedResult);
-  }
-
-  @Test
-  void dateTimeLiteralArgument() throws ParseException {
-    final Dataset<Row> leftDataset = new DatasetBuilder(spark)
-        .withIdColumn(ID_ALIAS)
-        .withColumn(DataTypes.StringType)
-        .withRow("patient-1", "2020-01-01")
-        .build();
-    final ElementPath input = new ElementPathBuilder(spark)
-        .fhirType(FHIRDefinedType.DATE)
-        .dataset(leftDataset)
-        .idAndValueColumns()
-        .singular(true)
-        .build();
-    final DateTimeLiteralPath argument = DateTimeLiteralPath.fromString("2020-01-02T00:00:00Z",
-        input);
-    final ParserContext context = new ParserContextBuilder(spark, fhirContext)
-        .groupingColumns(Collections.singletonList(input.getIdColumn()))
-        .build();
-    final Dataset<Row> expectedResult = new DatasetBuilder(spark)
-        .withIdColumn(ID_ALIAS)
-        .withColumn(DataTypes.IntegerType)
-        .withRow("patient-1", 86400000)
-        .build();
-    final List<FhirPath> arguments = List.of(argument,
-        StringLiteralPath.fromString("millisecond", input));
-    final NamedFunctionInput functionInput = new NamedFunctionInput(context, input, arguments);
-    final FhirPath result = NamedFunction.getInstance("until").invoke(functionInput);
-    assertThat(result)
-        .isElementPath(IntegerPath.class)
-        .selectResult()
-        .hasRows(expectedResult);
-  }
-
-  @Test
-  void yearOnlyDateInput() throws ParseException {
-    final Dataset<Row> leftDataset = new DatasetBuilder(spark)
-        .withIdColumn(ID_ALIAS)
-        .withColumn(DataTypes.StringType)
-        .withRow("patient-1", "2020")
-        .build();
-    final ElementPath input = new ElementPathBuilder(spark)
-        .fhirType(FHIRDefinedType.DATE)
-        .dataset(leftDataset)
-        .idAndValueColumns()
-        .singular(true)
-        .build();
-    final DateTimeLiteralPath argument = DateTimeLiteralPath.fromString("2020-01-02T00:00:00Z",
-        input);
-    final ParserContext context = new ParserContextBuilder(spark, fhirContext)
-        .groupingColumns(Collections.singletonList(input.getIdColumn()))
-        .build();
-    final Dataset<Row> expectedResult = new DatasetBuilder(spark)
-        .withIdColumn(ID_ALIAS)
-        .withColumn(DataTypes.IntegerType)
-        .withRow("patient-1", 86400000)
-        .build();
-    final List<FhirPath> arguments = List.of(argument,
-        StringLiteralPath.fromString("millisecond", input));
-    final NamedFunctionInput functionInput = new NamedFunctionInput(context, input, arguments);
-    final FhirPath result = NamedFunction.getInstance("until").invoke(functionInput);
-    assertThat(result)
-        .isElementPath(IntegerPath.class)
-        .selectResult()
-        .hasRows(expectedResult);
-  }
-
-  @Test
-  void invalidCalendarDuration() {
-    final Dataset<Row> leftDataset = new DatasetBuilder(spark)
-        .withIdColumn(ID_ALIAS)
-        .withColumn(DataTypes.StringType)
-        .withRow("patient-1", "2020-01-01")
-        .build();
-    final ElementPath input = new ElementPathBuilder(spark)
-        .fhirType(FHIRDefinedType.DATE)
-        .dataset(leftDataset)
-        .idAndValueColumns()
-        .singular(true)
-        .build();
-
-    final DateTimePath argument = mock(DateTimePath.class);
-    when(argument.isSingular()).thenReturn(true);
-
-    final NamedFunctionInput functionInput = new NamedFunctionInput(mock(ParserContext.class),
-        input,
-        List.of(argument, StringLiteralPath.fromString("nanosecond", input)));
-    final InvalidUserInputError error = assertThrows(InvalidUserInputError.class,
-        () -> NamedFunction.getInstance("until").invoke(functionInput));
-    assertEquals("Invalid calendar duration: nanosecond", error.getMessage());
-  }
-
-  @Test
-  void wrongNumberOfArguments() {
-    final NamedFunctionInput input = new NamedFunctionInput(mock(ParserContext.class),
-        mock(DateTimePath.class), List.of(mock(DateTimePath.class)));
-    final InvalidUserInputError error = assertThrows(InvalidUserInputError.class,
-        () -> NamedFunction.getInstance("until").invoke(input));
-    assertEquals("until function must have two arguments", error.getMessage());
-  }
-
-  @Test
-  void wrongInputType() {
-    final NamedFunctionInput input = new NamedFunctionInput(mock(ParserContext.class),
-        mock(StringPath.class), List.of(mock(DateTimePath.class), mock(StringLiteralPath.class)));
-    final InvalidUserInputError error = assertThrows(InvalidUserInputError.class,
-        () -> NamedFunction.getInstance("until").invoke(input));
-    assertEquals("until function must be invoked on a DateTime or Date", error.getMessage());
-  }
-
-  @Test
-  void wrongArgumentType() {
-    final NamedFunctionInput input = new NamedFunctionInput(mock(ParserContext.class),
-        mock(DatePath.class), List.of(mock(ReferencePath.class), mock(StringLiteralPath.class)));
-    final InvalidUserInputError error = assertThrows(InvalidUserInputError.class,
-        () -> NamedFunction.getInstance("until").invoke(input));
-    assertEquals("until function must have a DateTime or Date as the first argument",
-        error.getMessage());
-  }
-
-  @Test
-  void inputNotSingular() {
-    final DateTimePath input = mock(DateTimePath.class);
-    final NamedFunctionInput functionInput = new NamedFunctionInput(mock(ParserContext.class),
-        input, List.of(mock(DateTimeLiteralPath.class),
-        StringLiteralPath.fromString("nanosecond", input)));
-    final InvalidUserInputError error = assertThrows(InvalidUserInputError.class,
-        () -> NamedFunction.getInstance("until").invoke(functionInput));
-    assertEquals("until function must be invoked on a singular path", error.getMessage());
-  }
-
-  @Test
-  void argumentNotSingular() {
-    final DateTimePath input = mock(DateTimePath.class);
-    when(input.isSingular()).thenReturn(true);
-    final NamedFunctionInput functionInput = new NamedFunctionInput(mock(ParserContext.class),
-        input,
-        List.of(mock(DateTimeLiteralPath.class),
-            StringLiteralPath.fromString("nanosecond", input)));
-    final InvalidUserInputError error = assertThrows(InvalidUserInputError.class,
-        () -> NamedFunction.getInstance("until").invoke(functionInput));
-    assertEquals("until function must have the singular path as its first argument",
-        error.getMessage());
-  }
->>>>>>> 045489cc
 }