# These vulnerabilities relate to a problem within apache-commons-compress that cause it to be 
# vulnerable to a denial of service attack when faced with a specially-crafted archive.
# We have assessed these as low risk in the context of Pathling, as files are only ever read from a
# configured white-list of locations that are trusted by the administrators of the server.
CVE-2021-35515
CVE-2021-35516
CVE-2021-35517
CVE-2021-36090
CVE-2021-35515
CVE-2021-35516
CVE-2021-35517
CVE-2021-36090

# This vulnerability makes it possible to craft a denial of service attack through crafted input to
# the code which handles Parquet files. 
# We have assessed this as low risk in the context of Pathling, as files are only ever read from a
# configured white-list of locations that are trusted by the administrators of the server.
CVE-2020-36518

# This vulnerability makes it possible for an attacker participating in a HTTP session to cause an 
# OOM error.
# We have assessed this as low risk in the context of Pathling, as this only applies to the AWS 
# client and is also mitigated by the white-list of trusted data sources.
CVE-2020-25644

# This vulnerability affects openssl, which is not a dependency is not exposed through any of the 
# interfaces to our application.
CVE-2022-2068

# This vulnerability relates to Jetty, which is used by Wiremock within the test suite. It is not a 
# dependency of any of the run-time code.
CVE-2022-2191

# These vulnerabilities relate to a problem where deeply nested arrays within JSON can be crafted to 
# cause resource exhaustion.
# We have assessed these as low risk in the context of Pathling, as it only affects libraries which 
# communicate with trusted sources, and the consequences are not critical.
CVE-2022-42003
CVE-2022-42004

# These vulnerabilities relate to libdb, libpcre and zlib1g, and have been assessed as low risk in 
# the context of our implementation.
CVE-2019-8457
CVE-2019-8457
CVE-2022-1587
CVE-2022-37434
CVE-2022-1586

# This vulnerability relates to deserialization of untrusted data within spring-web, which is not
# relevant to Pathling.
CVE-2016-1000027

# This vulnerability relates to Freetype, which is not a dependency of Pathling.
CVE-2022-27404

# This vulnerability relates to YAML deserialization - Pathling does not deserialize untrusted 
# sources of YAML data.
<<<<<<< HEAD
CVE-2022-1471

# This vulnerability relates to privilege management using spark-submit, which is outside of the
# scoep of this solution.
CVE-2023-22946
=======
CVE-2022-1471
>>>>>>> d0714ef1
<|MERGE_RESOLUTION|>--- conflicted
+++ resolved
@@ -55,12 +55,12 @@
 
 # This vulnerability relates to YAML deserialization - Pathling does not deserialize untrusted 
 # sources of YAML data.
-<<<<<<< HEAD
+CVE-2022-1471
+
+# This vulnerability relates to YAML deserialization - Pathling does not deserialize untrusted 
+# sources of YAML data.
 CVE-2022-1471
 
 # This vulnerability relates to privilege management using spark-submit, which is outside of the
-# scoep of this solution.
-CVE-2023-22946
-=======
-CVE-2022-1471
->>>>>>> d0714ef1
+# scope of this solution.
+CVE-2023-22946