<?xml version="1.0" encoding="UTF-8"?>
<!--
  ~ Copyright © 2018-2022, Commonwealth Scientific and Industrial Research
  ~ Organisation (CSIRO) ABN 41 687 119 230. Licensed under the CSIRO Open Source
  ~ Software Licence Agreement.
  -->

<project xmlns="http://maven.apache.org/POM/4.0.0"
         xmlns:xsi="http://www.w3.org/2001/XMLSchema-instance"
         xsi:schemaLocation="http://maven.apache.org/POM/4.0.0 http://maven.apache.org/xsd/maven-4.0.0.xsd">
<<<<<<< HEAD
    <modelVersion>4.0.0</modelVersion>
=======
  <modelVersion>4.0.0</modelVersion>
>>>>>>> eecb274b

    <parent>
        <groupId>org.springframework.boot</groupId>
        <artifactId>spring-boot-starter-parent</artifactId>
        <version>2.6.7</version>
        <relativePath/>
    </parent>

<<<<<<< HEAD
    <groupId>au.csiro.pathling</groupId>
    <artifactId>pathling</artifactId>
    <version>5.0.1</version>
    <packaging>pom</packaging>
=======
  <groupId>au.csiro.pathling</groupId>
  <artifactId>pathling</artifactId>
  <version>5.0.2</version>
  <packaging>pom</packaging>
>>>>>>> eecb274b

    <name>Pathling</name>
    <description>
        A server based on the HL7® FHIR® standard, implementing special functionality designed to ease
        the delivery of analytics-enabled apps and augment tasks related to health data analytics.
    </description>
    <url>https://pathling.csiro.au</url>

    <developers>
        <developer>
            <name>John Grimes</name>
            <email>John.Grimes@csiro.au</email>
            <url>https://github.com/johngrimes</url>
        </developer>
        <developer>
            <name>Piotr Szul</name>
            <email>Piotr.Szul@data61.csiro.au</email>
            <url>https://github.com/piotrszul</url>
        </developer>
    </developers>

    <organization>
        <name>Australian e-Health Research Centre, CSIRO</name>
        <url>https://aehrc.csiro.au</url>
    </organization>
    <licenses>
        <license>
            <name>CSIRO Open Source Software Licence Agreement</name>
            <url>https://github.com/aehrc/pathling/raw/main/LICENSE.md</url>
        </license>
    </licenses>

    <scm>
        <url>https://github.com/aehrc/pathling</url>
        <developerConnection>scm:git:https://github.com/aehrc/pathling.git</developerConnection>
    </scm>
    <issueManagement>
        <system>GitHub Issues</system>
        <url>https://github.com/aehrc/pathling/issues</url>
    </issueManagement>
    <ciManagement>
        <system>GitHub Actions</system>
        <url>https://github.com/aehrc/pathling/actions</url>
    </ciManagement>

    <properties>
        <project.majorVersion>5</project.majorVersion>
        <project.build.sourceEncoding>UTF-8</project.build.sourceEncoding>

<<<<<<< HEAD
        <pathling.hapiFhirVersion>5.7.2</pathling.hapiFhirVersion>
        <pathling.sparkVersion>3.2.1</pathling.sparkVersion>
        <pathling.sparkScalaVersion>2.12</pathling.sparkScalaVersion>
        <pathling.deltaVersion>1.2.1</pathling.deltaVersion>
        <pathling.dockerJavaVersion>3.2.13</pathling.dockerJavaVersion>
        <pathling.hadoopVersion>3.3.1</pathling.hadoopVersion>
        <pathling.awsSdkVersion>1.12.209</pathling.awsSdkVersion>
    </properties>
=======
    <pathling.hapiFhirVersion>5.7.2</pathling.hapiFhirVersion>
    <pathling.sparkVersion>3.2.1</pathling.sparkVersion>
    <pathling.sparkScalaVersion>2.12</pathling.sparkScalaVersion>
    <pathling.deltaVersion>1.2.1</pathling.deltaVersion>
    <pathling.dockerJavaVersion>3.2.13</pathling.dockerJavaVersion>
    <pathling.hadoopVersion>3.3.1</pathling.hadoopVersion>
    <pathling.awsSdkVersion>1.12.210</pathling.awsSdkVersion>
  </properties>
>>>>>>> eecb274b

    <modules>
        <module>encoders</module>
        <module>fhir-server</module>
        <module>lib/import</module>
        <module>lib/js</module>
        <module>lib/python</module>
        <module>site</module>
    </modules>

    <dependencyManagement>
        <dependencies>
            <dependency>
                <groupId>au.csiro.pathling</groupId>
                <artifactId>fhir-server</artifactId>
                <version>${project.version}</version>
            </dependency>

            <!-- HAPI FHIR -->
            <dependency>
                <groupId>ca.uhn.hapi.fhir</groupId>
                <artifactId>hapi-fhir-base</artifactId>
                <version>${pathling.hapiFhirVersion}</version>
            </dependency>
            <dependency>
                <groupId>ca.uhn.hapi.fhir</groupId>
                <artifactId>hapi-fhir-structures-r4</artifactId>
                <version>${pathling.hapiFhirVersion}</version>
            </dependency>
            <dependency>
                <groupId>ca.uhn.hapi.fhir</groupId>
                <artifactId>hapi-fhir-validation-resources-r4</artifactId>
                <version>${pathling.hapiFhirVersion}</version>
            </dependency>
            <dependency>
                <groupId>ca.uhn.hapi.fhir</groupId>
                <artifactId>hapi-fhir-server</artifactId>
                <version>${pathling.hapiFhirVersion}</version>
            </dependency>
            <dependency>
                <groupId>ca.uhn.hapi.fhir</groupId>
                <artifactId>hapi-fhir-client</artifactId>
                <version>${pathling.hapiFhirVersion}</version>
            </dependency>
            <!-- Woodstox is used by HAPI for XML processing -->
            <dependency>
                <groupId>com.fasterxml.woodstox</groupId>
                <artifactId>woodstox-core</artifactId>
                <version>6.2.8</version>
            </dependency>

            <!-- Apache Spark -->
            <dependency>
                <groupId>org.apache.spark</groupId>
                <artifactId>spark-core_${pathling.sparkScalaVersion}</artifactId>
                <version>${pathling.sparkVersion}</version>
                <exclusions>
                    <exclusion>
                        <groupId>org.slf4j</groupId>
                        <artifactId>slf4j-log4j12</artifactId>
                    </exclusion>
                    <exclusion>
                        <groupId>log4j</groupId>
                        <artifactId>log4j</artifactId>
                    </exclusion>
                </exclusions>
            </dependency>
            <dependency>
                <groupId>org.apache.spark</groupId>
                <artifactId>spark-sql_${pathling.sparkScalaVersion}</artifactId>
                <version>${pathling.sparkVersion}</version>
            </dependency>
            <dependency>
                <groupId>org.apache.spark</groupId>
                <artifactId>spark-catalyst_${pathling.sparkScalaVersion}</artifactId>
                <version>${pathling.sparkVersion}</version>
            </dependency>
            <dependency>
                <groupId>org.apache.spark</groupId>
                <artifactId>spark-hive_${pathling.sparkScalaVersion}</artifactId>
                <version>${pathling.sparkVersion}</version>
            </dependency>
            <dependency>
                <groupId>io.delta</groupId>
                <artifactId>delta-core_${pathling.sparkScalaVersion}</artifactId>
                <version>${pathling.deltaVersion}</version>
            </dependency>
            <dependency>
                <groupId>org.apache.hadoop</groupId>
                <artifactId>hadoop-aws</artifactId>
                <version>${pathling.hadoopVersion}</version>
                <exclusions>
                    <exclusion>
                        <groupId>org.slf4j</groupId>
                        <artifactId>slf4j-log4j12</artifactId>
                    </exclusion>
                    <exclusion>
                        <groupId>com.fasterxml.jackson.core</groupId>
                        <artifactId>jackson-annotations</artifactId>
                    </exclusion>
                </exclusions>
            </dependency>
            <dependency>
                <groupId>com.fasterxml.jackson.core</groupId>
                <artifactId>jackson-core</artifactId>
                <version>2.13.2</version>
            </dependency>
            <dependency>
                <groupId>org.codehaus.janino</groupId>
                <artifactId>janino</artifactId>
                <version>3.0.9</version>
            </dependency>
            <dependency>
                <groupId>org.codehaus.janino</groupId>
                <artifactId>commons-compiler</artifactId>
                <version>3.1.3</version>
            </dependency>

            <!-- Encoders -->
            <dependency>
                <groupId>au.csiro.pathling</groupId>
                <artifactId>encoders</artifactId>
                <version>${project.version}</version>
            </dependency>

            <!-- AWS SDK -->
            <dependency>
                <groupId>com.amazonaws</groupId>
                <artifactId>aws-java-sdk-bom</artifactId>
                <version>${pathling.awsSdkVersion}</version>
                <type>pom</type>
                <scope>import</scope>
            </dependency>

            <!-- Error monitoring -->
            <dependency>
                <groupId>io.sentry</groupId>
                <artifactId>sentry</artifactId>
                <version>5.7.3</version>
            </dependency>

            <!-- Testing -->
            <dependency>
                <groupId>com.github.docker-java</groupId>
                <artifactId>docker-java</artifactId>
                <version>${pathling.dockerJavaVersion}</version>
                <scope>test</scope>
            </dependency>
            <dependency>
                <groupId>com.github.docker-java</groupId>
                <artifactId>docker-java-transport-okhttp</artifactId>
                <version>${pathling.dockerJavaVersion}</version>
                <scope>test</scope>
            </dependency>
            <dependency>
                <groupId>org.skyscreamer</groupId>
                <artifactId>jsonassert</artifactId>
                <version>1.5.0</version>
                <scope>test</scope>
                <exclusions>
                    <exclusion>
                        <groupId>com.vaadin.external.google</groupId>
                        <artifactId>android-json</artifactId>
                    </exclusion>
                </exclusions>
            </dependency>

            <!-- Lombok -->
            <dependency>
                <groupId>org.projectlombok</groupId>
                <artifactId>lombok</artifactId>
                <version>1.18.24</version>
                <scope>provided</scope>
            </dependency>

            <!-- Misc -->
            <dependency>
                <groupId>com.google.code.gson</groupId>
                <artifactId>gson</artifactId>
                <version>2.8.9</version>
            </dependency>
            <dependency>
                <groupId>joda-time</groupId>
                <artifactId>joda-time</artifactId>
                <version>2.8.1</version>
            </dependency>
            <dependency>
                <groupId>com.tdunning</groupId>
                <artifactId>json</artifactId>
                <version>1.8</version>
            </dependency>
            <dependency>
                <groupId>org.jodd</groupId>
                <artifactId>jodd-core</artifactId>
                <version>3.5.2</version>
            </dependency>
            <dependency>
                <groupId>com.google.code.findbugs</groupId>
                <artifactId>jsr305</artifactId>
                <version>3.0.2</version>
            </dependency>
        </dependencies>
    </dependencyManagement>

    <build>
        <plugins>
            <plugin>
                <groupId>pl.project13.maven</groupId>
                <artifactId>git-commit-id-plugin</artifactId>
            </plugin>
            <plugin>
                <groupId>org.apache.maven.plugins</groupId>
                <artifactId>maven-deploy-plugin</artifactId>
                <configuration>
                    <skip>true</skip>
                </configuration>
            </plugin>
        </plugins>
        <pluginManagement>
            <plugins>
                <plugin>
                    <groupId>org.apache.maven.plugins</groupId>
                    <artifactId>maven-compiler-plugin</artifactId>
                    <configuration>
                        <source>11</source>
                        <target>11</target>
                        <compilerArgs>
                            <arg>-Xlint</arg>
                        </compilerArgs>
                    </configuration>
                </plugin>
                <plugin>
                    <groupId>net.alchim31.maven</groupId>
                    <artifactId>scala-maven-plugin</artifactId>
                    <version>4.6.1</version>
                    <executions>
                        <execution>
                            <id>scala-compile-first</id>
                            <phase>process-resources</phase>
                            <goals>
                                <goal>add-source</goal>
                                <goal>compile</goal>
                            </goals>
                        </execution>
                        <execution>
                            <id>scala-test-compile</id>
                            <phase>process-test-resources</phase>
                            <goals>
                                <goal>testCompile</goal>
                            </goals>
                        </execution>
                    </executions>
                    <configuration>
                        <source>11</source>
                        <target>11</target>
                        <args>
                            <arg>-feature</arg>
                        </args>
                    </configuration>
                </plugin>
                <plugin>
                    <groupId>org.apache.maven.plugins</groupId>
                    <artifactId>maven-surefire-plugin</artifactId>
                    <configuration>
                        <useSystemClassLoader>true</useSystemClassLoader>
                        <useManifestOnlyJar>false</useManifestOnlyJar>
                        <argLine>@{argLine} -Xmx2g -ea</argLine>
                        <forkCount>1C</forkCount>
                    </configuration>
                </plugin>
                <plugin>
                    <groupId>org.apache.maven.plugins</groupId>
                    <artifactId>maven-failsafe-plugin</artifactId>
                    <configuration>
                        <argLine>-Xmx2g</argLine>
                    </configuration>
                </plugin>
                <plugin>
                    <groupId>com.spotify</groupId>
                    <artifactId>dockerfile-maven-plugin</artifactId>
                    <version>1.4.13</version>
                </plugin>
                <plugin>
                    <groupId>org.codehaus.mojo</groupId>
                    <artifactId>exec-maven-plugin</artifactId>
                    <version>3.0.0</version>
                </plugin>
                <plugin>
                    <groupId>org.codehaus.mojo</groupId>
                    <artifactId>license-maven-plugin</artifactId>
                    <version>2.0.0</version>
                    <executions>
                        <execution>
                            <id>add-third-party</id>
                            <goals>
                                <goal>add-third-party</goal>
                            </goals>
                            <configuration>
                                <useMissingFile>true</useMissingFile>
                                <acceptPomPackaging>true</acceptPomPackaging>
                            </configuration>
                        </execution>
                    </executions>
                </plugin>
                <plugin>
                    <groupId>org.jacoco</groupId>
                    <artifactId>jacoco-maven-plugin</artifactId>
                    <version>0.8.8</version>
                </plugin>
                <plugin>
                    <groupId>org.apache.maven.plugins</groupId>
                    <artifactId>maven-source-plugin</artifactId>
                    <executions>
                        <execution>
                            <id>jar-no-fork</id>
                            <goals>
                                <goal>jar-no-fork</goal>
                            </goals>
                        </execution>
                    </executions>
                </plugin>
                <plugin>
                    <groupId>org.apache.maven.plugins</groupId>
                    <artifactId>maven-javadoc-plugin</artifactId>
                    <configuration>
                        <links>
                            <link>https://spark.apache.org/docs/latest/api/java/</link>
                            <link>https://hapifhir.io/hapi-fhir/apidocs/hapi-fhir-base/</link>
                            <link>https://hapifhir.io/hapi-fhir/apidocs/hapi-fhir-structures-r4/</link>
                            <link>https://hapifhir.io/hapi-fhir/apidocs/hapi-fhir-client/</link>
                            <link>https://hapifhir.io/hapi-fhir/apidocs/hapi-fhir-server/</link>
                        </links>
                        <detectLinks/>
                        <doctitle>Pathling ${project.version} API</doctitle>
                        <windowtitle>Pathling ${project.version} API</windowtitle>
                        <bottom>
                            <![CDATA[This content is dedicated to the public domain via <a href="https://creativecommons.org/publicdomain/zero/1.0/">CC0<a>.]]>
                        </bottom>
                        <additionalJOptions>
                            <option>--no-module-directories</option>
                            <option>-Xdoclint:none</option>
                        </additionalJOptions>
                    </configuration>
                </plugin>
                <plugin>
                    <groupId>org.apache.maven.plugins</groupId>
                    <artifactId>maven-shade-plugin</artifactId>
                    <version>3.2.4</version>
                </plugin>
            </plugins>
        </pluginManagement>
    </build>

    <profiles>
        <profile>
            <id>licenses</id>
            <build>
                <plugins>
                    <plugin>
                        <artifactId>maven-clean-plugin</artifactId>
                        <configuration>
                            <filesets>
                                <fileset>
                                    <directory>${project.basedir}</directory>
                                    <includes>
                                        <include>LICENSE.md</include>
                                    </includes>
                                </fileset>
                                <fileset>
                                    <directory>${project.basedir}/licenses</directory>
                                </fileset>
                            </filesets>
                        </configuration>
                        <groupId>org.apache.maven.plugins</groupId>
                    </plugin>
                    <plugin>
                        <groupId>org.codehaus.mojo</groupId>
                        <artifactId>license-maven-plugin</artifactId>
                        <executions>
                            <execution>
                                <id>aggregate-add-third-party</id>
                                <phase>generate-resources</phase>
                                <goals>
                                    <goal>aggregate-add-third-party</goal>
                                </goals>
                                <configuration>
                                    <excludedGroups>^au\.csiro\.</excludedGroups>
                                    <fileTemplate>fhir-server/src/main/resources/license-template.ftl</fileTemplate>
                                    <includeTransitiveDependencies>false</includeTransitiveDependencies>
                                    <licenseMerges>
                                        <licenseMerge>Apache License, Version 2.0|Apache Software License 2.0|The Apache
                                            License, Version 2.0|The Apache Software License, Version 2.0|Apache 2.0
                                            License|Apache License 2.0|Apache-2.0|Apache 2.0|Apache Software Licenses
                                        </licenseMerge>
                                        <licenseMerge>BSD License|BSD New|The BSD License|New BSD License|BSD-3-Clause
                                        </licenseMerge>
                                        <licenseMerge>Eclipse Public License 1.0|Eclipse Public License - v 1.0
                                        </licenseMerge>
                                        <licenseMerge>MIT License|The MIT License (MIT)|The MIT License|MIT
                                        </licenseMerge>
                                    </licenseMerges>
                                    <thirdPartyFilename>LICENSE.md</thirdPartyFilename>
                                </configuration>
                            </execution>
                            <execution>
                                <id>aggregate-download-licenses</id>
                                <phase>generate-resources</phase>
                                <goals>
                                    <goal>aggregate-download-licenses</goal>
                                </goals>
                                <configuration>
                                    <includeTransitiveDependencies>false</includeTransitiveDependencies>
                                    <excludedGroups>^au\.csiro\.</excludedGroups>
                                </configuration>
                            </execution>
                        </executions>
                    </plugin>
                    <plugin>
                        <groupId>org.apache.maven.plugins</groupId>
                        <artifactId>maven-resources-plugin</artifactId>
                        <executions>
                            <execution>
                                <configuration>
                                    <outputDirectory>${project.basedir}</outputDirectory>
                                    <resources>
                                        <resource>
                                            <directory>target/generated-sources/license</directory>
                                            <includes>
                                                <include>LICENSE.md</include>
                                            </includes>
                                        </resource>
                                    </resources>
                                </configuration>
                                <goals>
                                    <goal>copy-resources</goal>
                                </goals>
                                <id>copy-license</id>
                                <phase>package</phase>
                            </execution>
                            <execution>
                                <configuration>
                                    <outputDirectory>${project.basedir}/licenses</outputDirectory>
                                    <resources>
                                        <resource>
                                            <directory>target/generated-resources/licenses</directory>
                                        </resource>
                                    </resources>
                                </configuration>
                                <goals>
                                    <goal>copy-resources</goal>
                                </goals>
                                <id>copy-third-party-licenses</id>
                                <phase>package</phase>
                            </execution>
                        </executions>
                    </plugin>
                </plugins>
            </build>
        </profile>
    </profiles>

</project><|MERGE_RESOLUTION|>--- conflicted
+++ resolved
@@ -8,11 +8,7 @@
 <project xmlns="http://maven.apache.org/POM/4.0.0"
          xmlns:xsi="http://www.w3.org/2001/XMLSchema-instance"
          xsi:schemaLocation="http://maven.apache.org/POM/4.0.0 http://maven.apache.org/xsd/maven-4.0.0.xsd">
-<<<<<<< HEAD
-    <modelVersion>4.0.0</modelVersion>
-=======
   <modelVersion>4.0.0</modelVersion>
->>>>>>> eecb274b
 
     <parent>
         <groupId>org.springframework.boot</groupId>
@@ -21,17 +17,10 @@
         <relativePath/>
     </parent>
 
-<<<<<<< HEAD
-    <groupId>au.csiro.pathling</groupId>
-    <artifactId>pathling</artifactId>
-    <version>5.0.1</version>
-    <packaging>pom</packaging>
-=======
   <groupId>au.csiro.pathling</groupId>
   <artifactId>pathling</artifactId>
   <version>5.0.2</version>
   <packaging>pom</packaging>
->>>>>>> eecb274b
 
     <name>Pathling</name>
     <description>
@@ -81,16 +70,6 @@
         <project.majorVersion>5</project.majorVersion>
         <project.build.sourceEncoding>UTF-8</project.build.sourceEncoding>
 
-<<<<<<< HEAD
-        <pathling.hapiFhirVersion>5.7.2</pathling.hapiFhirVersion>
-        <pathling.sparkVersion>3.2.1</pathling.sparkVersion>
-        <pathling.sparkScalaVersion>2.12</pathling.sparkScalaVersion>
-        <pathling.deltaVersion>1.2.1</pathling.deltaVersion>
-        <pathling.dockerJavaVersion>3.2.13</pathling.dockerJavaVersion>
-        <pathling.hadoopVersion>3.3.1</pathling.hadoopVersion>
-        <pathling.awsSdkVersion>1.12.209</pathling.awsSdkVersion>
-    </properties>
-=======
     <pathling.hapiFhirVersion>5.7.2</pathling.hapiFhirVersion>
     <pathling.sparkVersion>3.2.1</pathling.sparkVersion>
     <pathling.sparkScalaVersion>2.12</pathling.sparkScalaVersion>
@@ -99,7 +78,6 @@
     <pathling.hadoopVersion>3.3.1</pathling.hadoopVersion>
     <pathling.awsSdkVersion>1.12.210</pathling.awsSdkVersion>
   </properties>
->>>>>>> eecb274b
 
     <modules>
         <module>encoders</module>
