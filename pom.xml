--- conflicted
+++ resolved
@@ -215,11 +215,7 @@
       <dependency>
         <groupId>io.sentry</groupId>
         <artifactId>sentry</artifactId>
-<<<<<<< HEAD
-        <version>5.6.2</version>
-=======
         <version>5.7.0</version>
->>>>>>> 0236b138
       </dependency>
 
       <!-- Testing -->
