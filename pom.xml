<?xml version="1.0" encoding="UTF-8"?>
<!--
  ~ Copyright © 2018-2021, Commonwealth Scientific and Industrial Research
  ~ Organisation (CSIRO) ABN 41 687 119 230. Licensed under the CSIRO Open Source
  ~ Software Licence Agreement.
  -->

<project xmlns="http://maven.apache.org/POM/4.0.0"
  xmlns:xsi="http://www.w3.org/2001/XMLSchema-instance"
  xsi:schemaLocation="http://maven.apache.org/POM/4.0.0 http://maven.apache.org/xsd/maven-4.0.0.xsd">
  <modelVersion>4.0.0</modelVersion>

  <parent>
    <groupId>org.springframework.boot</groupId>
    <artifactId>spring-boot-starter-parent</artifactId>
<<<<<<< HEAD
    <version>2.6.2</version>
=======
    <version>2.6.1</version>
>>>>>>> 47da0adb
    <relativePath/>
  </parent>

  <groupId>au.csiro.pathling</groupId>
  <artifactId>pathling</artifactId>
  <version>5.0.0</version>
  <packaging>pom</packaging>

  <name>Pathling</name>
  <description>
    A server based on the HL7® FHIR® standard, implementing special functionality designed to ease
    the delivery of analytics-enabled apps and augment tasks related to health data analytics.
  </description>
  <url>https://pathling.csiro.au</url>

  <developers>
    <developer>
      <name>John Grimes</name>
      <email>John.Grimes@csiro.au</email>
      <url>https://github.com/johngrimes</url>
    </developer>
    <developer>
      <name>Piotr Szul</name>
      <email>Piotr.Szul@data61.csiro.au</email>
      <url>https://github.com/piotrszul</url>
    </developer>
  </developers>

  <organization>
    <name>Australian e-Health Research Centre, CSIRO</name>
    <url>https://aehrc.csiro.au</url>
  </organization>
  <licenses>
    <license>
      <name>CSIRO Open Source Software Licence Agreement</name>
      <url>https://github.com/aehrc/pathling/raw/master/LICENSE.md</url>
    </license>
  </licenses>

  <scm>
    <url>https://github.com/aehrc/pathling</url>
    <developerConnection>scm:git:https://github.com/aehrc/pathling.git</developerConnection>
  </scm>
  <issueManagement>
    <system>GitHub Issues</system>
    <url>https://github.com/aehrc/pathling/issues</url>
  </issueManagement>
  <ciManagement>
    <system>GitHub Actions</system>
    <url>https://github.com/aehrc/pathling/actions</url>
  </ciManagement>

  <properties>
    <project.majorVersion>5</project.majorVersion>
    <project.build.sourceEncoding>UTF-8</project.build.sourceEncoding>

    <pathling.hapiFhirVersion>5.6.1</pathling.hapiFhirVersion>
    <pathling.sparkVersion>3.2.0</pathling.sparkVersion>
    <pathling.sparkScalaVersion>2.12</pathling.sparkScalaVersion>
    <pathling.dockerJavaVersion>3.2.12</pathling.dockerJavaVersion>
    <pathling.hadoopVersion>3.3.1</pathling.hadoopVersion>
    <pathling.hadoopMirror>https://downloads.apache.org/hadoop/common</pathling.hadoopMirror>
    <pathling.awsSdkVersion>1.12.47</pathling.awsSdkVersion>
  </properties>

  <modules>
    <module>encoders</module>
    <module>fhir-server</module>
    <module>lib/import</module>
    <module>lib/js</module>
    <module>site</module>
  </modules>

  <dependencyManagement>
    <dependencies>
      <dependency>
        <groupId>au.csiro.pathling</groupId>
        <artifactId>fhir-server</artifactId>
        <version>${project.version}</version>
      </dependency>

      <!-- HAPI FHIR -->
      <dependency>
        <groupId>ca.uhn.hapi.fhir</groupId>
        <artifactId>hapi-fhir-base</artifactId>
        <version>${pathling.hapiFhirVersion}</version>
      </dependency>
      <dependency>
        <groupId>ca.uhn.hapi.fhir</groupId>
        <artifactId>hapi-fhir-structures-r4</artifactId>
        <version>${pathling.hapiFhirVersion}</version>
      </dependency>
      <dependency>
        <groupId>ca.uhn.hapi.fhir</groupId>
        <artifactId>hapi-fhir-validation-resources-r4</artifactId>
        <version>${pathling.hapiFhirVersion}</version>
      </dependency>
      <dependency>
        <groupId>ca.uhn.hapi.fhir</groupId>
        <artifactId>hapi-fhir-server</artifactId>
        <version>${pathling.hapiFhirVersion}</version>
      </dependency>
      <dependency>
        <groupId>ca.uhn.hapi.fhir</groupId>
        <artifactId>hapi-fhir-client</artifactId>
        <version>${pathling.hapiFhirVersion}</version>
      </dependency>
      <!-- Woodstox is used by HAPI for XML processing -->
      <dependency>
        <groupId>com.fasterxml.woodstox</groupId>
        <artifactId>woodstox-core</artifactId>
        <version>6.2.7</version>
      </dependency>

      <!-- Apache Spark -->
      <dependency>
        <groupId>org.apache.spark</groupId>
        <artifactId>spark-core_${pathling.sparkScalaVersion}</artifactId>
        <version>${pathling.sparkVersion}</version>
        <exclusions>
          <exclusion>
            <groupId>org.slf4j</groupId>
            <artifactId>slf4j-log4j12</artifactId>
          </exclusion>
        </exclusions>
      </dependency>
      <dependency>
        <groupId>org.apache.spark</groupId>
        <artifactId>spark-sql_${pathling.sparkScalaVersion}</artifactId>
        <version>${pathling.sparkVersion}</version>
      </dependency>
      <dependency>
        <groupId>org.apache.spark</groupId>
        <artifactId>spark-catalyst_${pathling.sparkScalaVersion}</artifactId>
        <version>${pathling.sparkVersion}</version>
      </dependency>
      <dependency>
        <groupId>org.apache.spark</groupId>
        <artifactId>spark-hive_${pathling.sparkScalaVersion}</artifactId>
        <version>${pathling.sparkVersion}</version>
      </dependency>
      <dependency>
        <groupId>org.apache.hadoop</groupId>
        <artifactId>hadoop-aws</artifactId>
        <version>${pathling.hadoopVersion}</version>
        <exclusions>
          <exclusion>
            <groupId>org.slf4j</groupId>
            <artifactId>slf4j-log4j12</artifactId>
          </exclusion>
          <exclusion>
            <groupId>com.fasterxml.jackson.core</groupId>
            <artifactId>jackson-annotations</artifactId>
          </exclusion>
        </exclusions>
      </dependency>
      <dependency>
        <groupId>com.fasterxml.jackson.core</groupId>
        <artifactId>jackson-core</artifactId>
        <version>2.13.0</version>
      </dependency>
      <dependency>
        <groupId>org.codehaus.janino</groupId>
        <artifactId>janino</artifactId>
        <version>3.0.9</version>
      </dependency>
      <dependency>
        <groupId>org.codehaus.janino</groupId>
        <artifactId>commons-compiler</artifactId>
        <version>3.1.3</version>
      </dependency>

      <!-- Encoders -->
      <dependency>
        <groupId>au.csiro.pathling</groupId>
        <artifactId>encoders</artifactId>
        <version>${project.version}</version>
      </dependency>

      <!-- AWS SDK -->
      <dependency>
        <groupId>com.amazonaws</groupId>
        <artifactId>aws-java-sdk-bom</artifactId>
        <version>${pathling.awsSdkVersion}</version>
        <type>pom</type>
        <scope>import</scope>
      </dependency>

      <!-- Error monitoring -->
      <dependency>
        <groupId>io.sentry</groupId>
        <artifactId>sentry</artifactId>
        <version>5.5.2</version>
      </dependency>

      <!-- Testing -->
      <dependency>
        <groupId>com.github.docker-java</groupId>
        <artifactId>docker-java</artifactId>
        <version>${pathling.dockerJavaVersion}</version>
        <scope>test</scope>
      </dependency>
      <dependency>
        <groupId>com.github.docker-java</groupId>
        <artifactId>docker-java-transport-okhttp</artifactId>
        <version>${pathling.dockerJavaVersion}</version>
        <scope>test</scope>
      </dependency>
      <dependency>
        <groupId>org.skyscreamer</groupId>
        <artifactId>jsonassert</artifactId>
        <version>1.5.0</version>
        <scope>test</scope>
        <exclusions>
          <exclusion>
            <groupId>com.vaadin.external.google</groupId>
            <artifactId>android-json</artifactId>
          </exclusion>
        </exclusions>
      </dependency>

      <!-- Lombok -->
      <dependency>
        <groupId>org.projectlombok</groupId>
        <artifactId>lombok</artifactId>
        <version>1.18.22</version>
        <scope>provided</scope>
      </dependency>
    </dependencies>
  </dependencyManagement>

  <build>
    <plugins>
      <plugin>
        <groupId>pl.project13.maven</groupId>
        <artifactId>git-commit-id-plugin</artifactId>
      </plugin>
      <plugin>
        <groupId>org.apache.maven.plugins</groupId>
        <artifactId>maven-deploy-plugin</artifactId>
        <configuration>
          <skip>true</skip>
        </configuration>
      </plugin>
    </plugins>
    <pluginManagement>
      <plugins>
        <plugin>
          <groupId>org.apache.maven.plugins</groupId>
          <artifactId>maven-compiler-plugin</artifactId>
          <configuration>
            <source>11</source>
            <target>11</target>
            <compilerArgs>
              <arg>-Xlint</arg>
            </compilerArgs>
          </configuration>
        </plugin>
        <plugin>
          <groupId>net.alchim31.maven</groupId>
          <artifactId>scala-maven-plugin</artifactId>
          <version>4.5.6</version>
          <executions>
            <execution>
              <id>scala-compile-first</id>
              <phase>process-resources</phase>
              <goals>
                <goal>add-source</goal>
                <goal>compile</goal>
              </goals>
            </execution>
            <execution>
              <id>scala-test-compile</id>
              <phase>process-test-resources</phase>
              <goals>
                <goal>testCompile</goal>
              </goals>
            </execution>
          </executions>
          <configuration>
            <source>11</source>
            <target>11</target>
            <args>
              <arg>-feature</arg>
            </args>
          </configuration>
        </plugin>
        <plugin>
          <groupId>org.apache.maven.plugins</groupId>
          <artifactId>maven-surefire-plugin</artifactId>
          <configuration>
            <useSystemClassLoader>true</useSystemClassLoader>
            <useManifestOnlyJar>false</useManifestOnlyJar>
            <argLine>@{argLine} -Xmx2g -ea</argLine>
            <forkCount>1C</forkCount>
          </configuration>
        </plugin>
        <plugin>
          <groupId>org.apache.maven.plugins</groupId>
          <artifactId>maven-failsafe-plugin</artifactId>
          <configuration>
            <argLine>-Xmx2g</argLine>
          </configuration>
        </plugin>
        <plugin>
          <groupId>com.spotify</groupId>
          <artifactId>dockerfile-maven-plugin</artifactId>
          <version>1.4.13</version>
        </plugin>
        <plugin>
          <groupId>org.codehaus.mojo</groupId>
          <artifactId>exec-maven-plugin</artifactId>
          <version>3.0.0</version>
        </plugin>
        <plugin>
          <groupId>org.codehaus.mojo</groupId>
          <artifactId>license-maven-plugin</artifactId>
          <version>2.0.0</version>
          <executions>
            <execution>
              <id>add-third-party</id>
              <goals>
                <goal>add-third-party</goal>
              </goals>
              <configuration>
                <useMissingFile>true</useMissingFile>
                <acceptPomPackaging>true</acceptPomPackaging>
              </configuration>
            </execution>
          </executions>
        </plugin>
        <plugin>
          <groupId>org.jacoco</groupId>
          <artifactId>jacoco-maven-plugin</artifactId>
          <version>0.8.7</version>
        </plugin>
        <plugin>
          <groupId>org.apache.maven.plugins</groupId>
          <artifactId>maven-source-plugin</artifactId>
          <executions>
            <execution>
              <id>jar-no-fork</id>
              <goals>
                <goal>jar-no-fork</goal>
              </goals>
            </execution>
          </executions>
        </plugin>
        <plugin>
          <groupId>org.apache.maven.plugins</groupId>
          <artifactId>maven-javadoc-plugin</artifactId>
          <configuration>
            <links>
              <link>https://spark.apache.org/docs/latest/api/java/</link>
              <link>https://hapifhir.io/hapi-fhir/apidocs/hapi-fhir-base/</link>
              <link>https://hapifhir.io/hapi-fhir/apidocs/hapi-fhir-structures-r4/</link>
              <link>https://hapifhir.io/hapi-fhir/apidocs/hapi-fhir-client/</link>
              <link>https://hapifhir.io/hapi-fhir/apidocs/hapi-fhir-server/</link>
            </links>
            <detectLinks/>
            <doctitle>Pathling ${project.version} API</doctitle>
            <windowtitle>Pathling ${project.version} API</windowtitle>
            <bottom>
              <![CDATA[This content is dedicated to the public domain via <a href="https://creativecommons.org/publicdomain/zero/1.0/">CC0<a>.]]>
            </bottom>
            <additionalJOptions>
              <option>--no-module-directories</option>
              <option>-Xdoclint:none</option>
            </additionalJOptions>
          </configuration>
        </plugin>
      </plugins>
    </pluginManagement>
  </build>

  <profiles>
    <profile>
      <id>licenses</id>
      <build>
        <plugins>
          <plugin>
            <artifactId>maven-clean-plugin</artifactId>
            <configuration>
              <filesets>
                <fileset>
                  <directory>${project.basedir}</directory>
                  <includes>
                    <include>LICENSE.md</include>
                  </includes>
                </fileset>
                <fileset>
                  <directory>${project.basedir}/licenses</directory>
                </fileset>
              </filesets>
            </configuration>
            <groupId>org.apache.maven.plugins</groupId>
          </plugin>
          <plugin>
            <groupId>org.codehaus.mojo</groupId>
            <artifactId>license-maven-plugin</artifactId>
            <executions>
              <execution>
                <id>aggregate-add-third-party</id>
                <phase>generate-resources</phase>
                <goals>
                  <goal>aggregate-add-third-party</goal>
                </goals>
                <configuration>
                  <excludedGroups>^au\.csiro\.</excludedGroups>
                  <fileTemplate>fhir-server/src/main/resources/license-template.ftl</fileTemplate>
                  <includeTransitiveDependencies>false</includeTransitiveDependencies>
                  <licenseMerges>
                    <licenseMerge>Apache License, Version 2.0|Apache Software License 2.0|The Apache
                      License, Version 2.0|The Apache Software License, Version 2.0|Apache 2.0
                      License|Apache License 2.0|The Apache License, Version 2.0|Apache 2.0 License
                    </licenseMerge>
                    <licenseMerge>BSD License|BSD New|The BSD License|New BSD License|BSD-3-Clause
                    </licenseMerge>
                    <licenseMerge>Eclipse Public License 1.0|Eclipse Public License - v 1.0
                    </licenseMerge>
                    <licenseMerge>MIT License|The MIT License (MIT)|The MIT License</licenseMerge>
                  </licenseMerges>
                  <thirdPartyFilename>LICENSE.md</thirdPartyFilename>
                </configuration>
              </execution>
              <execution>
                <id>aggregate-download-licenses</id>
                <phase>generate-resources</phase>
                <goals>
                  <goal>aggregate-download-licenses</goal>
                </goals>
                <configuration>
                  <includeTransitiveDependencies>false</includeTransitiveDependencies>
                  <excludedGroups>^au\.csiro\.</excludedGroups>
                </configuration>
              </execution>
            </executions>
          </plugin>
          <plugin>
            <groupId>org.apache.maven.plugins</groupId>
            <artifactId>maven-resources-plugin</artifactId>
            <executions>
              <execution>
                <configuration>
                  <outputDirectory>${project.basedir}</outputDirectory>
                  <resources>
                    <resource>
                      <directory>target/generated-sources/license</directory>
                      <includes>
                        <include>LICENSE.md</include>
                      </includes>
                    </resource>
                  </resources>
                </configuration>
                <goals>
                  <goal>copy-resources</goal>
                </goals>
                <id>copy-license</id>
                <phase>package</phase>
              </execution>
              <execution>
                <configuration>
                  <outputDirectory>${project.basedir}/licenses</outputDirectory>
                  <resources>
                    <resource>
                      <directory>target/generated-resources/licenses</directory>
                    </resource>
                  </resources>
                </configuration>
                <goals>
                  <goal>copy-resources</goal>
                </goals>
                <id>copy-third-party-licenses</id>
                <phase>package</phase>
              </execution>
            </executions>
          </plugin>
        </plugins>
      </build>
    </profile>
  </profiles>

</project><|MERGE_RESOLUTION|>--- conflicted
+++ resolved
@@ -13,11 +13,7 @@
   <parent>
     <groupId>org.springframework.boot</groupId>
     <artifactId>spring-boot-starter-parent</artifactId>
-<<<<<<< HEAD
     <version>2.6.2</version>
-=======
-    <version>2.6.1</version>
->>>>>>> 47da0adb
     <relativePath/>
   </parent>
 
