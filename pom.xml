<?xml version="1.0" encoding="UTF-8"?>
<!--
  ~ Copyright © 2018-2021, Commonwealth Scientific and Industrial Research
  ~ Organisation (CSIRO) ABN 41 687 119 230. Licensed under the CSIRO Open Source
  ~ Software Licence Agreement.
  -->

<project xmlns="http://maven.apache.org/POM/4.0.0"
  xmlns:xsi="http://www.w3.org/2001/XMLSchema-instance"
  xsi:schemaLocation="http://maven.apache.org/POM/4.0.0 http://maven.apache.org/xsd/maven-4.0.0.xsd">
  <modelVersion>4.0.0</modelVersion>

  <parent>
    <groupId>org.springframework.boot</groupId>
    <artifactId>spring-boot-starter-parent</artifactId>
    <version>2.4.2</version>
    <relativePath/>
  </parent>

  <groupId>au.csiro.pathling</groupId>
  <artifactId>pathling</artifactId>
  <version>3.0.1</version>
  <packaging>pom</packaging>

  <name>Pathling</name>
  <description>
    A server based on the HL7® FHIR® standard, implementing special functionality designed to ease
    the delivery of analytics-enabled apps and augment tasks related to health data analytics.
  </description>
  <url>https://pathling.csiro.au</url>

  <developers>
    <developer>
      <name>John Grimes</name>
      <email>John.Grimes@csiro.au</email>
      <url>https://github.com/johngrimes</url>
    </developer>
    <developer>
      <name>Piotr Szul</name>
      <email>Piotr.Szul@data61.csiro.au</email>
      <url>https://github.com/piotrszul</url>
    </developer>
  </developers>

  <organization>
    <name>Australian e-Health Research Centre, CSIRO</name>
    <url>https://aehrc.com</url>
  </organization>
  <licenses>
    <license>
      <name>CSIRO Open Source Software Licence Agreement</name>
      <url>https://github.com/aehrc/pathling/raw/master/LICENSE.md</url>
    </license>
  </licenses>

  <scm>
    <url>https://github.com/aehrc/pathling</url>
    <developerConnection>scm:git:https://github.com/aehrc/pathling.git</developerConnection>
  </scm>
  <issueManagement>
    <system>GitHub Issues</system>
    <url>https://github.com/aehrc/pathling/issues</url>
  </issueManagement>
  <ciManagement>
    <system>GitHub Actions</system>
    <url>https://github.com/aehrc/pathling/actions</url>
  </ciManagement>

  <properties>
    <project.majorVersion>3</project.majorVersion>
    <project.build.sourceEncoding>UTF-8</project.build.sourceEncoding>

    <pathling.hapiFhirVersion>5.2.1</pathling.hapiFhirVersion>
    <pathling.sparkVersion>3.0.1</pathling.sparkVersion>
    <pathling.sparkScalaVersion>2.12</pathling.sparkScalaVersion>
    <pathling.dockerJavaVersion>3.2.7</pathling.dockerJavaVersion>
    <pathling.hadoopVersion>2.10.1</pathling.hadoopVersion>
    <pathling.hadoopMirror>https://downloads.apache.org/hadoop/common</pathling.hadoopMirror>
  </properties>

  <modules>
    <module>encoders</module>
    <module>fhir-server</module>
    <module>site</module>
  </modules>

  <dependencyManagement>
    <dependencies>
      <dependency>
        <groupId>au.csiro.pathling</groupId>
        <artifactId>fhir-server</artifactId>
        <version>${project.version}</version>
      </dependency>

      <!-- HAPI FHIR -->
      <dependency>
        <groupId>ca.uhn.hapi.fhir</groupId>
        <artifactId>hapi-fhir-base</artifactId>
        <version>${pathling.hapiFhirVersion}</version>
      </dependency>
      <dependency>
        <groupId>ca.uhn.hapi.fhir</groupId>
        <artifactId>hapi-fhir-structures-r4</artifactId>
        <version>${pathling.hapiFhirVersion}</version>
      </dependency>
      <dependency>
        <groupId>ca.uhn.hapi.fhir</groupId>
        <artifactId>hapi-fhir-validation-resources-r4</artifactId>
        <version>${pathling.hapiFhirVersion}</version>
      </dependency>
      <dependency>
        <groupId>ca.uhn.hapi.fhir</groupId>
        <artifactId>hapi-fhir-server</artifactId>
        <version>${pathling.hapiFhirVersion}</version>
      </dependency>
      <dependency>
        <groupId>ca.uhn.hapi.fhir</groupId>
        <artifactId>hapi-fhir-client</artifactId>
        <version>${pathling.hapiFhirVersion}</version>
      </dependency>
      <!-- Woodstox is used by HAPI for XML processing -->
      <dependency>
        <groupId>com.fasterxml.woodstox</groupId>
        <artifactId>woodstox-core</artifactId>
        <version>6.2.3</version>
      </dependency>

      <!-- Apache Spark -->
      <dependency>
        <groupId>org.apache.spark</groupId>
        <artifactId>spark-core_${pathling.sparkScalaVersion}</artifactId>
        <version>${pathling.sparkVersion}</version>
        <exclusions>
          <exclusion>
            <groupId>org.slf4j</groupId>
            <artifactId>slf4j-log4j12</artifactId>
          </exclusion>
        </exclusions>
      </dependency>
      <dependency>
        <groupId>org.apache.spark</groupId>
        <artifactId>spark-sql_${pathling.sparkScalaVersion}</artifactId>
        <version>${pathling.sparkVersion}</version>
      </dependency>
      <dependency>
        <groupId>org.apache.spark</groupId>
        <artifactId>spark-catalyst_${pathling.sparkScalaVersion}</artifactId>
        <version>${pathling.sparkVersion}</version>
      </dependency>
      <dependency>
        <groupId>org.apache.spark</groupId>
        <artifactId>spark-hive_${pathling.sparkScalaVersion}</artifactId>
        <version>${pathling.sparkVersion}</version>
      </dependency>
      <dependency>
        <groupId>org.apache.hadoop</groupId>
        <artifactId>hadoop-client</artifactId>
        <version>${pathling.hadoopVersion}</version>
      </dependency>
      <dependency>
        <groupId>org.apache.hadoop</groupId>
        <artifactId>hadoop-aws</artifactId>
        <version>${pathling.hadoopVersion}</version>
        <exclusions>
          <exclusion>
            <groupId>org.slf4j</groupId>
            <artifactId>slf4j-log4j12</artifactId>
          </exclusion>
          <exclusion>
            <groupId>com.fasterxml.jackson.core</groupId>
            <artifactId>jackson-annotations</artifactId>
          </exclusion>
        </exclusions>
      </dependency>
      <dependency>
        <groupId>com.fasterxml.jackson.core</groupId>
        <artifactId>jackson-core</artifactId>
        <version>2.12.1</version>
      </dependency>
      <dependency>
        <groupId>org.codehaus.janino</groupId>
        <artifactId>janino</artifactId>
        <version>3.0.9</version>
      </dependency>
      <dependency>
        <groupId>org.codehaus.janino</groupId>
        <artifactId>commons-compiler</artifactId>
        <version>3.1.3</version>
      </dependency>

      <!-- Encoders -->
      <dependency>
        <groupId>au.csiro.pathling</groupId>
        <artifactId>encoders</artifactId>
        <version>${project.version}</version>
      </dependency>

      <!-- Error monitoring -->
      <dependency>
        <groupId>io.sentry</groupId>
        <artifactId>sentry</artifactId>
<<<<<<< HEAD
        <version>4.0.0</version>
=======
        <version>4.1.0</version>
>>>>>>> 78de422d
      </dependency>

      <!-- Testing -->
      <dependency>
        <groupId>com.github.docker-java</groupId>
        <artifactId>docker-java</artifactId>
        <version>${pathling.dockerJavaVersion}</version>
        <scope>test</scope>
      </dependency>
      <dependency>
        <groupId>com.github.docker-java</groupId>
        <artifactId>docker-java-transport-okhttp</artifactId>
        <version>${pathling.dockerJavaVersion}</version>
        <scope>test</scope>
      </dependency>
      <dependency>
        <groupId>org.skyscreamer</groupId>
        <artifactId>jsonassert</artifactId>
        <exclusions>
          <exclusion>
            <groupId>com.vaadin.external.google</groupId>
            <artifactId>android-json</artifactId>
          </exclusion>
        </exclusions>
      </dependency>

      <!-- Lombok -->
      <dependency>
        <groupId>org.projectlombok</groupId>
        <artifactId>lombok</artifactId>
        <version>1.18.18</version>
        <scope>provided</scope>
      </dependency>
    </dependencies>
  </dependencyManagement>

  <build>
    <plugins>
      <plugin>
        <groupId>pl.project13.maven</groupId>
        <artifactId>git-commit-id-plugin</artifactId>
      </plugin>
      <plugin>
        <groupId>org.apache.maven.plugins</groupId>
        <artifactId>maven-deploy-plugin</artifactId>
        <configuration>
          <skip>true</skip>
        </configuration>
      </plugin>
    </plugins>
    <pluginManagement>
      <plugins>
        <plugin>
          <groupId>org.apache.maven.plugins</groupId>
          <artifactId>maven-compiler-plugin</artifactId>
          <configuration>
            <source>11</source>
            <target>11</target>
            <compilerArgs>
              <arg>-Xlint</arg>
            </compilerArgs>
          </configuration>
        </plugin>
        <plugin>
          <groupId>net.alchim31.maven</groupId>
          <artifactId>scala-maven-plugin</artifactId>
          <version>4.4.0</version>
          <executions>
            <execution>
              <id>scala-compile-first</id>
              <phase>process-resources</phase>
              <goals>
                <goal>add-source</goal>
                <goal>compile</goal>
              </goals>
            </execution>
            <execution>
              <id>scala-test-compile</id>
              <phase>process-test-resources</phase>
              <goals>
                <goal>testCompile</goal>
              </goals>
            </execution>
          </executions>
          <configuration>
            <source>11</source>
            <target>11</target>
            <args>
              <arg>-feature</arg>
            </args>
          </configuration>
        </plugin>
        <plugin>
          <groupId>org.apache.maven.plugins</groupId>
          <artifactId>maven-surefire-plugin</artifactId>
          <configuration>
            <useSystemClassLoader>true</useSystemClassLoader>
            <useManifestOnlyJar>false</useManifestOnlyJar>
            <argLine>@{argLine} -Xmx2g</argLine>
            <forkCount>1C</forkCount>
          </configuration>
        </plugin>
        <plugin>
          <groupId>org.apache.maven.plugins</groupId>
          <artifactId>maven-failsafe-plugin</artifactId>
          <configuration>
            <argLine>-Xmx2g</argLine>
          </configuration>
        </plugin>
        <plugin>
          <groupId>com.spotify</groupId>
          <artifactId>dockerfile-maven-plugin</artifactId>
          <version>1.4.13</version>
        </plugin>
        <plugin>
          <groupId>org.codehaus.mojo</groupId>
          <artifactId>exec-maven-plugin</artifactId>
          <version>3.0.0</version>
        </plugin>
        <plugin>
          <groupId>org.codehaus.mojo</groupId>
          <artifactId>license-maven-plugin</artifactId>
          <version>2.0.0</version>
          <executions>
            <execution>
              <id>add-third-party</id>
              <goals>
                <goal>add-third-party</goal>
              </goals>
              <configuration>
                <useMissingFile>true</useMissingFile>
                <acceptPomPackaging>true</acceptPomPackaging>
              </configuration>
            </execution>
          </executions>
        </plugin>
        <plugin>
          <groupId>org.jacoco</groupId>
          <artifactId>jacoco-maven-plugin</artifactId>
          <version>0.8.6</version>
        </plugin>
        <plugin>
          <groupId>org.apache.maven.plugins</groupId>
          <artifactId>maven-source-plugin</artifactId>
          <executions>
            <execution>
              <id>jar-no-fork</id>
              <goals>
                <goal>jar-no-fork</goal>
              </goals>
            </execution>
          </executions>
        </plugin>
        <plugin>
          <groupId>org.apache.maven.plugins</groupId>
          <artifactId>maven-javadoc-plugin</artifactId>
          <configuration>
            <links>
              <link>https://spark.apache.org/docs/latest/api/java/</link>
              <link>https://hapifhir.io/hapi-fhir/apidocs/hapi-fhir-base/</link>
              <link>https://hapifhir.io/hapi-fhir/apidocs/hapi-fhir-structures-r4/</link>
              <link>https://hapifhir.io/hapi-fhir/apidocs/hapi-fhir-client/</link>
              <link>https://hapifhir.io/hapi-fhir/apidocs/hapi-fhir-server/</link>
            </links>
            <detectLinks/>
            <doctitle>Pathling ${project.version} API</doctitle>
            <windowtitle>Pathling ${project.version} API</windowtitle>
            <bottom>
              <![CDATA[This content is dedicated to the public domain via <a href="https://creativecommons.org/publicdomain/zero/1.0/">CC0<a>.]]>
            </bottom>
            <additionalJOptions>
              <option>--no-module-directories</option>
              <option>-Xdoclint:none</option>
            </additionalJOptions>
          </configuration>
        </plugin>
      </plugins>
    </pluginManagement>
  </build>

  <profiles>
    <profile>
      <id>licenses</id>
      <build>
        <plugins>
          <plugin>
            <artifactId>maven-clean-plugin</artifactId>
            <configuration>
              <filesets>
                <fileset>
                  <directory>${project.basedir}</directory>
                  <includes>
                    <include>LICENSE.md</include>
                  </includes>
                </fileset>
                <fileset>
                  <directory>${project.basedir}/licenses</directory>
                </fileset>
              </filesets>
            </configuration>
            <groupId>org.apache.maven.plugins</groupId>
          </plugin>
          <plugin>
            <groupId>org.codehaus.mojo</groupId>
            <artifactId>license-maven-plugin</artifactId>
            <executions>
              <execution>
                <id>aggregate-add-third-party</id>
                <phase>generate-resources</phase>
                <goals>
                  <goal>aggregate-add-third-party</goal>
                </goals>
                <configuration>
                  <excludedGroups>^au\.csiro\.</excludedGroups>
                  <fileTemplate>fhir-server/src/main/resources/license-template.ftl</fileTemplate>
                  <includeTransitiveDependencies>false</includeTransitiveDependencies>
                  <licenseMerges>
                    <licenseMerge>Apache License, Version 2.0|Apache Software License 2.0|The Apache
                      License, Version 2.0|The Apache Software License, Version 2.0|Apache 2.0
                      License|Apache License 2.0|The Apache License, Version 2.0|Apache 2.0 License
                    </licenseMerge>
                    <licenseMerge>BSD License|BSD New|The BSD License|New BSD License|BSD-3-Clause</licenseMerge>
                    <licenseMerge>Eclipse Public License 1.0|Eclipse Public License - v 1.0
                    </licenseMerge>
                    <licenseMerge>MIT License|The MIT License (MIT)|The MIT License</licenseMerge>
                  </licenseMerges>
                  <thirdPartyFilename>LICENSE.md</thirdPartyFilename>
                </configuration>
              </execution>
              <execution>
                <id>aggregate-download-licenses</id>
                <phase>generate-resources</phase>
                <goals>
                  <goal>aggregate-download-licenses</goal>
                </goals>
                <configuration>
                  <includeTransitiveDependencies>false</includeTransitiveDependencies>
                  <excludedGroups>^au\.csiro\.</excludedGroups>
                </configuration>
              </execution>
            </executions>
          </plugin>
          <plugin>
            <groupId>org.apache.maven.plugins</groupId>
            <artifactId>maven-resources-plugin</artifactId>
            <executions>
              <execution>
                <configuration>
                  <outputDirectory>${project.basedir}</outputDirectory>
                  <resources>
                    <resource>
                      <directory>target/generated-sources/license</directory>
                      <includes>
                        <include>LICENSE.md</include>
                      </includes>
                    </resource>
                  </resources>
                </configuration>
                <goals>
                  <goal>copy-resources</goal>
                </goals>
                <id>copy-license</id>
                <phase>package</phase>
              </execution>
              <execution>
                <configuration>
                  <outputDirectory>${project.basedir}/licenses</outputDirectory>
                  <resources>
                    <resource>
                      <directory>target/generated-resources/licenses</directory>
                    </resource>
                  </resources>
                </configuration>
                <goals>
                  <goal>copy-resources</goal>
                </goals>
                <id>copy-third-party-licenses</id>
                <phase>package</phase>
              </execution>
            </executions>
          </plugin>
        </plugins>
      </build>
    </profile>
  </profiles>

</project><|MERGE_RESOLUTION|>--- conflicted
+++ resolved
@@ -199,11 +199,7 @@
       <dependency>
         <groupId>io.sentry</groupId>
         <artifactId>sentry</artifactId>
-<<<<<<< HEAD
-        <version>4.0.0</version>
-=======
         <version>4.1.0</version>
->>>>>>> 78de422d
       </dependency>
 
       <!-- Testing -->
