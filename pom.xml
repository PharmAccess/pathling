<?xml version="1.0" encoding="UTF-8"?>
<!--
  ~ Copyright © 2018-2021, Commonwealth Scientific and Industrial Research
  ~ Organisation (CSIRO) ABN 41 687 119 230. Licensed under the CSIRO Open Source
  ~ Software Licence Agreement.
  -->

<project xmlns="http://maven.apache.org/POM/4.0.0"
  xmlns:xsi="http://www.w3.org/2001/XMLSchema-instance"
  xsi:schemaLocation="http://maven.apache.org/POM/4.0.0 http://maven.apache.org/xsd/maven-4.0.0.xsd">
  <modelVersion>4.0.0</modelVersion>

  <parent>
    <groupId>org.springframework.boot</groupId>
    <artifactId>spring-boot-starter-parent</artifactId>
    <version>2.6.2</version>
    <relativePath/>
  </parent>

  <groupId>au.csiro.pathling</groupId>
  <artifactId>pathling</artifactId>
  <version>5.0.0</version>
  <packaging>pom</packaging>

  <name>Pathling</name>
  <description>
    A server based on the HL7® FHIR® standard, implementing special functionality designed to ease
    the delivery of analytics-enabled apps and augment tasks related to health data analytics.
  </description>
  <url>https://pathling.csiro.au</url>

  <developers>
    <developer>
      <name>John Grimes</name>
      <email>John.Grimes@csiro.au</email>
      <url>https://github.com/johngrimes</url>
    </developer>
    <developer>
      <name>Piotr Szul</name>
      <email>Piotr.Szul@data61.csiro.au</email>
      <url>https://github.com/piotrszul</url>
    </developer>
  </developers>

  <organization>
    <name>Australian e-Health Research Centre, CSIRO</name>
    <url>https://aehrc.csiro.au</url>
  </organization>
  <licenses>
    <license>
      <name>CSIRO Open Source Software Licence Agreement</name>
      <url>https://github.com/aehrc/pathling/raw/master/LICENSE.md</url>
    </license>
  </licenses>

  <scm>
    <url>https://github.com/aehrc/pathling</url>
    <developerConnection>scm:git:https://github.com/aehrc/pathling.git</developerConnection>
  </scm>
  <issueManagement>
    <system>GitHub Issues</system>
    <url>https://github.com/aehrc/pathling/issues</url>
  </issueManagement>
  <ciManagement>
    <system>GitHub Actions</system>
    <url>https://github.com/aehrc/pathling/actions</url>
  </ciManagement>

  <properties>
    <project.majorVersion>5</project.majorVersion>
    <project.build.sourceEncoding>UTF-8</project.build.sourceEncoding>

    <pathling.hapiFhirVersion>5.6.1</pathling.hapiFhirVersion>
    <pathling.sparkVersion>3.2.0</pathling.sparkVersion>
    <pathling.sparkScalaVersion>2.12</pathling.sparkScalaVersion>
    <pathling.deltaVersion>1.1.0</pathling.deltaVersion>
    <pathling.dockerJavaVersion>3.2.12</pathling.dockerJavaVersion>
    <pathling.hadoopVersion>3.3.1</pathling.hadoopVersion>
    <pathling.hadoopMirror>https://downloads.apache.org/hadoop/common</pathling.hadoopMirror>
    <pathling.awsSdkVersion>1.12.47</pathling.awsSdkVersion>
  </properties>

  <modules>
    <module>encoders</module>
    <module>fhir-server</module>
    <module>lib/import</module>
    <module>lib/js</module>
    <module>site</module>
  </modules>

  <dependencyManagement>
    <dependencies>
      <dependency>
        <groupId>au.csiro.pathling</groupId>
        <artifactId>fhir-server</artifactId>
        <version>${project.version}</version>
      </dependency>

      <!-- HAPI FHIR -->
      <dependency>
        <groupId>ca.uhn.hapi.fhir</groupId>
        <artifactId>hapi-fhir-base</artifactId>
        <version>${pathling.hapiFhirVersion}</version>
      </dependency>
      <dependency>
        <groupId>ca.uhn.hapi.fhir</groupId>
        <artifactId>hapi-fhir-structures-r4</artifactId>
        <version>${pathling.hapiFhirVersion}</version>
      </dependency>
      <dependency>
        <groupId>ca.uhn.hapi.fhir</groupId>
        <artifactId>hapi-fhir-validation-resources-r4</artifactId>
        <version>${pathling.hapiFhirVersion}</version>
      </dependency>
      <dependency>
        <groupId>ca.uhn.hapi.fhir</groupId>
        <artifactId>hapi-fhir-server</artifactId>
        <version>${pathling.hapiFhirVersion}</version>
      </dependency>
      <dependency>
        <groupId>ca.uhn.hapi.fhir</groupId>
        <artifactId>hapi-fhir-client</artifactId>
        <version>${pathling.hapiFhirVersion}</version>
      </dependency>
      <!-- Woodstox is used by HAPI for XML processing -->
      <dependency>
        <groupId>com.fasterxml.woodstox</groupId>
        <artifactId>woodstox-core</artifactId>
        <version>6.2.7</version>
      </dependency>

      <!-- Apache Spark -->
      <dependency>
        <groupId>org.apache.spark</groupId>
        <artifactId>spark-core_${pathling.sparkScalaVersion}</artifactId>
        <version>${pathling.sparkVersion}</version>
        <exclusions>
          <exclusion>
            <groupId>org.slf4j</groupId>
            <artifactId>slf4j-log4j12</artifactId>
          </exclusion>
          <exclusion>
            <groupId>log4j</groupId>
            <artifactId>log4j</artifactId>
          </exclusion>
        </exclusions>
      </dependency>
      <dependency>
        <groupId>org.apache.spark</groupId>
        <artifactId>spark-sql_${pathling.sparkScalaVersion}</artifactId>
        <version>${pathling.sparkVersion}</version>
      </dependency>
      <dependency>
        <groupId>org.apache.spark</groupId>
        <artifactId>spark-catalyst_${pathling.sparkScalaVersion}</artifactId>
        <version>${pathling.sparkVersion}</version>
      </dependency>
      <dependency>
        <groupId>org.apache.spark</groupId>
        <artifactId>spark-hive_${pathling.sparkScalaVersion}</artifactId>
        <version>${pathling.sparkVersion}</version>
      </dependency>
      <dependency>
        <groupId>io.delta</groupId>
        <artifactId>delta-core_${pathling.sparkScalaVersion}</artifactId>
        <version>${pathling.deltaVersion}</version>
      </dependency>
      <dependency>
        <groupId>org.apache.hadoop</groupId>
        <artifactId>hadoop-aws</artifactId>
        <version>${pathling.hadoopVersion}</version>
        <exclusions>
          <exclusion>
            <groupId>org.slf4j</groupId>
            <artifactId>slf4j-log4j12</artifactId>
          </exclusion>
          <exclusion>
            <groupId>com.fasterxml.jackson.core</groupId>
            <artifactId>jackson-annotations</artifactId>
          </exclusion>
        </exclusions>
      </dependency>
      <dependency>
        <groupId>com.fasterxml.jackson.core</groupId>
        <artifactId>jackson-core</artifactId>
<<<<<<< HEAD
        <version>2.13.0</version>
=======
        <version>2.13.2</version>
>>>>>>> c487c926
      </dependency>
      <dependency>
        <groupId>org.codehaus.janino</groupId>
        <artifactId>janino</artifactId>
        <version>3.0.9</version>
      </dependency>
      <dependency>
        <groupId>org.codehaus.janino</groupId>
        <artifactId>commons-compiler</artifactId>
        <version>3.1.3</version>
      </dependency>

      <!-- Encoders -->
      <dependency>
        <groupId>au.csiro.pathling</groupId>
        <artifactId>encoders</artifactId>
        <version>${project.version}</version>
      </dependency>

      <!-- AWS SDK -->
      <dependency>
        <groupId>com.amazonaws</groupId>
        <artifactId>aws-java-sdk-bom</artifactId>
        <version>${pathling.awsSdkVersion}</version>
        <type>pom</type>
        <scope>import</scope>
      </dependency>

      <!-- Error monitoring -->
      <dependency>
        <groupId>io.sentry</groupId>
        <artifactId>sentry</artifactId>
        <version>5.5.2</version>
      </dependency>

      <!-- Testing -->
      <dependency>
        <groupId>com.github.docker-java</groupId>
        <artifactId>docker-java</artifactId>
        <version>${pathling.dockerJavaVersion}</version>
        <scope>test</scope>
      </dependency>
      <dependency>
        <groupId>com.github.docker-java</groupId>
        <artifactId>docker-java-transport-okhttp</artifactId>
        <version>${pathling.dockerJavaVersion}</version>
        <scope>test</scope>
      </dependency>
      <dependency>
        <groupId>org.skyscreamer</groupId>
        <artifactId>jsonassert</artifactId>
        <version>1.5.0</version>
        <scope>test</scope>
        <exclusions>
          <exclusion>
            <groupId>com.vaadin.external.google</groupId>
            <artifactId>android-json</artifactId>
          </exclusion>
        </exclusions>
      </dependency>

      <!-- Lombok -->
      <dependency>
        <groupId>org.projectlombok</groupId>
        <artifactId>lombok</artifactId>
        <version>1.18.22</version>
        <scope>provided</scope>
      </dependency>
    </dependencies>
  </dependencyManagement>

  <build>
    <plugins>
      <plugin>
        <groupId>pl.project13.maven</groupId>
        <artifactId>git-commit-id-plugin</artifactId>
      </plugin>
      <plugin>
        <groupId>org.apache.maven.plugins</groupId>
        <artifactId>maven-deploy-plugin</artifactId>
        <configuration>
          <skip>true</skip>
        </configuration>
      </plugin>
    </plugins>
    <pluginManagement>
      <plugins>
        <plugin>
          <groupId>org.apache.maven.plugins</groupId>
          <artifactId>maven-compiler-plugin</artifactId>
          <configuration>
            <source>11</source>
            <target>11</target>
            <compilerArgs>
              <arg>-Xlint</arg>
            </compilerArgs>
          </configuration>
        </plugin>
        <plugin>
          <groupId>net.alchim31.maven</groupId>
          <artifactId>scala-maven-plugin</artifactId>
          <version>4.5.6</version>
          <executions>
            <execution>
              <id>scala-compile-first</id>
              <phase>process-resources</phase>
              <goals>
                <goal>add-source</goal>
                <goal>compile</goal>
              </goals>
            </execution>
            <execution>
              <id>scala-test-compile</id>
              <phase>process-test-resources</phase>
              <goals>
                <goal>testCompile</goal>
              </goals>
            </execution>
          </executions>
          <configuration>
            <source>11</source>
            <target>11</target>
            <args>
              <arg>-feature</arg>
            </args>
          </configuration>
        </plugin>
        <plugin>
          <groupId>org.apache.maven.plugins</groupId>
          <artifactId>maven-surefire-plugin</artifactId>
          <configuration>
            <useSystemClassLoader>true</useSystemClassLoader>
            <useManifestOnlyJar>false</useManifestOnlyJar>
            <argLine>@{argLine} -Xmx2g -ea</argLine>
            <forkCount>1C</forkCount>
          </configuration>
        </plugin>
        <plugin>
          <groupId>org.apache.maven.plugins</groupId>
          <artifactId>maven-failsafe-plugin</artifactId>
          <configuration>
            <argLine>-Xmx2g</argLine>
          </configuration>
        </plugin>
        <plugin>
          <groupId>com.spotify</groupId>
          <artifactId>dockerfile-maven-plugin</artifactId>
          <version>1.4.13</version>
        </plugin>
        <plugin>
          <groupId>org.codehaus.mojo</groupId>
          <artifactId>exec-maven-plugin</artifactId>
          <version>3.0.0</version>
        </plugin>
        <plugin>
          <groupId>org.codehaus.mojo</groupId>
          <artifactId>license-maven-plugin</artifactId>
          <version>2.0.0</version>
          <executions>
            <execution>
              <id>add-third-party</id>
              <goals>
                <goal>add-third-party</goal>
              </goals>
              <configuration>
                <useMissingFile>true</useMissingFile>
                <acceptPomPackaging>true</acceptPomPackaging>
              </configuration>
            </execution>
          </executions>
        </plugin>
        <plugin>
          <groupId>org.jacoco</groupId>
          <artifactId>jacoco-maven-plugin</artifactId>
          <version>0.8.7</version>
        </plugin>
        <plugin>
          <groupId>org.apache.maven.plugins</groupId>
          <artifactId>maven-source-plugin</artifactId>
          <executions>
            <execution>
              <id>jar-no-fork</id>
              <goals>
                <goal>jar-no-fork</goal>
              </goals>
            </execution>
          </executions>
        </plugin>
        <plugin>
          <groupId>org.apache.maven.plugins</groupId>
          <artifactId>maven-javadoc-plugin</artifactId>
          <configuration>
            <links>
              <link>https://spark.apache.org/docs/latest/api/java/</link>
              <link>https://hapifhir.io/hapi-fhir/apidocs/hapi-fhir-base/</link>
              <link>https://hapifhir.io/hapi-fhir/apidocs/hapi-fhir-structures-r4/</link>
              <link>https://hapifhir.io/hapi-fhir/apidocs/hapi-fhir-client/</link>
              <link>https://hapifhir.io/hapi-fhir/apidocs/hapi-fhir-server/</link>
            </links>
            <detectLinks/>
            <doctitle>Pathling ${project.version} API</doctitle>
            <windowtitle>Pathling ${project.version} API</windowtitle>
            <bottom>
              <![CDATA[This content is dedicated to the public domain via <a href="https://creativecommons.org/publicdomain/zero/1.0/">CC0<a>.]]>
            </bottom>
            <additionalJOptions>
              <option>--no-module-directories</option>
              <option>-Xdoclint:none</option>
            </additionalJOptions>
          </configuration>
        </plugin>
      </plugins>
    </pluginManagement>
  </build>

  <profiles>
    <profile>
      <id>licenses</id>
      <build>
        <plugins>
          <plugin>
            <artifactId>maven-clean-plugin</artifactId>
            <configuration>
              <filesets>
                <fileset>
                  <directory>${project.basedir}</directory>
                  <includes>
                    <include>LICENSE.md</include>
                  </includes>
                </fileset>
                <fileset>
                  <directory>${project.basedir}/licenses</directory>
                </fileset>
              </filesets>
            </configuration>
            <groupId>org.apache.maven.plugins</groupId>
          </plugin>
          <plugin>
            <groupId>org.codehaus.mojo</groupId>
            <artifactId>license-maven-plugin</artifactId>
            <executions>
              <execution>
                <id>aggregate-add-third-party</id>
                <phase>generate-resources</phase>
                <goals>
                  <goal>aggregate-add-third-party</goal>
                </goals>
                <configuration>
                  <excludedGroups>^au\.csiro\.</excludedGroups>
                  <fileTemplate>fhir-server/src/main/resources/license-template.ftl</fileTemplate>
                  <includeTransitiveDependencies>false</includeTransitiveDependencies>
                  <licenseMerges>
                    <licenseMerge>Apache License, Version 2.0|Apache Software License 2.0|The Apache
                      License, Version 2.0|The Apache Software License, Version 2.0|Apache 2.0
                      License|Apache License 2.0|The Apache License, Version 2.0|Apache 2.0 License
                    </licenseMerge>
                    <licenseMerge>BSD License|BSD New|The BSD License|New BSD License|BSD-3-Clause
                    </licenseMerge>
                    <licenseMerge>Eclipse Public License 1.0|Eclipse Public License - v 1.0
                    </licenseMerge>
                    <licenseMerge>MIT License|The MIT License (MIT)|The MIT License</licenseMerge>
                  </licenseMerges>
                  <thirdPartyFilename>LICENSE.md</thirdPartyFilename>
                </configuration>
              </execution>
              <execution>
                <id>aggregate-download-licenses</id>
                <phase>generate-resources</phase>
                <goals>
                  <goal>aggregate-download-licenses</goal>
                </goals>
                <configuration>
                  <includeTransitiveDependencies>false</includeTransitiveDependencies>
                  <excludedGroups>^au\.csiro\.</excludedGroups>
                </configuration>
              </execution>
            </executions>
          </plugin>
          <plugin>
            <groupId>org.apache.maven.plugins</groupId>
            <artifactId>maven-resources-plugin</artifactId>
            <executions>
              <execution>
                <configuration>
                  <outputDirectory>${project.basedir}</outputDirectory>
                  <resources>
                    <resource>
                      <directory>target/generated-sources/license</directory>
                      <includes>
                        <include>LICENSE.md</include>
                      </includes>
                    </resource>
                  </resources>
                </configuration>
                <goals>
                  <goal>copy-resources</goal>
                </goals>
                <id>copy-license</id>
                <phase>package</phase>
              </execution>
              <execution>
                <configuration>
                  <outputDirectory>${project.basedir}/licenses</outputDirectory>
                  <resources>
                    <resource>
                      <directory>target/generated-resources/licenses</directory>
                    </resource>
                  </resources>
                </configuration>
                <goals>
                  <goal>copy-resources</goal>
                </goals>
                <id>copy-third-party-licenses</id>
                <phase>package</phase>
              </execution>
            </executions>
          </plugin>
        </plugins>
      </build>
    </profile>
  </profiles>

</project><|MERGE_RESOLUTION|>--- conflicted
+++ resolved
@@ -183,11 +183,7 @@
       <dependency>
         <groupId>com.fasterxml.jackson.core</groupId>
         <artifactId>jackson-core</artifactId>
-<<<<<<< HEAD
-        <version>2.13.0</version>
-=======
         <version>2.13.2</version>
->>>>>>> c487c926
       </dependency>
       <dependency>
         <groupId>org.codehaus.janino</groupId>
