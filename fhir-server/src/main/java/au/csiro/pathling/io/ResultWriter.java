--- conflicted
+++ resolved
@@ -10,14 +10,6 @@
 import static au.csiro.pathling.utilities.Preconditions.checkNotNull;
 
 import au.csiro.pathling.Configuration;
-<<<<<<< HEAD
-import com.amazonaws.HttpMethod;
-import com.amazonaws.auth.AWSCredentialsProvider;
-import com.amazonaws.services.s3.AmazonS3;
-import com.amazonaws.services.s3.AmazonS3ClientBuilder;
-import com.amazonaws.services.s3.model.GeneratePresignedUrlRequest;
-=======
->>>>>>> 7cad1421
 import java.io.IOException;
 import java.net.URI;
 import java.net.URISyntaxException;
@@ -28,10 +20,6 @@
 import org.apache.hadoop.fs.FileStatus;
 import org.apache.hadoop.fs.FileSystem;
 import org.apache.hadoop.fs.Path;
-<<<<<<< HEAD
-import org.apache.hadoop.fs.s3a.SimpleAWSCredentialsProvider;
-=======
->>>>>>> 7cad1421
 import org.apache.spark.sql.Dataset;
 import org.apache.spark.sql.SaveMode;
 import org.apache.spark.sql.SparkSession;
@@ -132,52 +120,7 @@
       throw new RuntimeException("Problem copying partition file", e);
     }
 
-<<<<<<< HEAD
-    // If the result is an S3 URL, it will need to be converted into a signed URL.
-    final String convertedUrl = convertS3aToS3Url(targetUrl);
-    if (convertedUrl.startsWith("s3://")) {
-      try {
-        final URI parsedUrl = new URI(convertedUrl);
-        return generateSignedS3Url(configuration.getStorage().getAws(),
-            parsedUrl.getHost(), parsedUrl.getPath().replaceFirst("/", ""));
-      } catch (final IOException | URISyntaxException e) {
-        throw new RuntimeException("Problem generating signed S3 URL: " + convertedUrl, e);
-      }
-    } else {
-      return convertedUrl;
-    }
-  }
-
-  @Nonnull
-  private static String generateSignedS3Url(@Nonnull final Configuration.Storage.Aws awsConfig,
-      @Nonnull final String bucketName, @Nonnull final String objectKey)
-      throws IOException, URISyntaxException {
-    final String accessKeyId = checkPresent(awsConfig.getAccessKeyId());
-    final String secretAccessKey = checkPresent(awsConfig.getSecretAccessKey());
-    final org.apache.hadoop.conf.Configuration configuration = new org.apache.hadoop.conf.Configuration();
-    configuration.set("fs.s3a.access.key", accessKeyId);
-    configuration.set("fs.s3a.secret.key", secretAccessKey);
-    final AmazonS3 s3Client;
-    final AWSCredentialsProvider credentialsProvider =
-        new SimpleAWSCredentialsProvider(new URI("s3://" + bucketName), configuration);
-    s3Client = AmazonS3ClientBuilder.standard()
-        .withCredentials(credentialsProvider)
-        .build();
-
-    final Date expiration = new Date();
-    final long expiryTimeMilliseconds =
-        Instant.now().toEpochMilli() + (awsConfig.getSignedUrlExpiry() * 1000);
-    expiration.setTime(expiryTimeMilliseconds);
-    final GeneratePresignedUrlRequest request = new GeneratePresignedUrlRequest(bucketName,
-        objectKey)
-        .withMethod(HttpMethod.GET)
-        .withExpiration(expiration);
-    log.info("Generating signed URL: {}, {}, {}, {}", request.getMethod(), request.getExpiration(),
-        request.getBucketName(), request.getKey());
-    return s3Client.generatePresignedUrl(request).toExternalForm();
-=======
     return targetUrl;
->>>>>>> 7cad1421
   }
 
 }