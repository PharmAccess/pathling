--- conflicted
+++ resolved
@@ -32,12 +32,9 @@
       .put("ofType", new OfTypeFunction())
       .put("reverseResolve", new ReverseResolveFunction())
       .put("memberOf", new MemberOfFunction())
-<<<<<<< HEAD
       .put("where", new WhereFunction())
-=======
       .put("subsumes", new SubsumesFunction())
       .put("subsumedBy", new SubsumesFunction(true))
->>>>>>> 26d31803
       .build();
 
   /**
