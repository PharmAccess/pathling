/*
 * Copyright © 2018-2022, Commonwealth Scientific and Industrial Research
 * Organisation (CSIRO) ABN 41 687 119 230. Licensed under the CSIRO Open Source
 * Software Licence Agreement.
 */

package au.csiro.pathling.fhirpath.literal;

import static au.csiro.pathling.fhirpath.Temporal.buildDateArithmeticOperation;
import static org.apache.spark.sql.functions.lit;

import au.csiro.pathling.fhirpath.Comparable;
import au.csiro.pathling.fhirpath.FhirPath;
import au.csiro.pathling.fhirpath.Materializable;
import au.csiro.pathling.fhirpath.Numeric.MathOperation;
import au.csiro.pathling.fhirpath.Temporal;
import au.csiro.pathling.fhirpath.comparison.DateTimeSqlComparator;
import au.csiro.pathling.fhirpath.element.DateTimePath;
import au.csiro.pathling.sql.dates.datetime.DateTimeAddDurationFunction;
import au.csiro.pathling.sql.dates.datetime.DateTimeSubtractDurationFunction;
import java.text.ParseException;
import java.util.Optional;
import java.util.function.Function;
import javax.annotation.Nonnull;
import org.apache.spark.sql.Column;
import org.apache.spark.sql.Dataset;
import org.apache.spark.sql.Row;
import org.hl7.fhir.r4.model.BaseDateTimeType;
import org.hl7.fhir.r4.model.DateTimeType;
import org.hl7.fhir.r4.model.Enumerations.FHIRDefinedType;

/**
 * Represents a FHIRPath date literal.
 *
 * @author John Grimes
 */
public class DateTimeLiteralPath extends LiteralPath<DateTimeType> implements
    Materializable<BaseDateTimeType>, Comparable, Temporal {

  protected DateTimeLiteralPath(@Nonnull final Dataset<Row> dataset, @Nonnull final Column idColumn,
      @Nonnull final DateTimeType literalValue) {
    super(dataset, idColumn, literalValue);
<<<<<<< HEAD
  }

  protected DateTimeLiteralPath(@Nonnull final Dataset<Row> dataset, @Nonnull final Column idColumn,
      @Nonnull final DateTimeType literalValue, @Nonnull final String expression) {
    super(dataset, idColumn, literalValue, expression);
=======
    check(literalValue instanceof BaseDateTimeType);
>>>>>>> c9550bab
  }

  /**
   * Returns a new instance, parsed from a FHIRPath literal.
   *
   * @param fhirPath The FHIRPath representation of the literal
   * @param context An input context that can be used to build a {@link Dataset} to represent the
   * literal
   * @return A new instance of {@link LiteralPath}
   * @throws ParseException if the literal is malformed
   */
  @Nonnull
  public static DateTimeLiteralPath fromString(@Nonnull final String fhirPath,
      @Nonnull final FhirPath context) throws ParseException {
    final String dateTimeString = fhirPath.replaceFirst("^@", "");
    final DateTimeType dateTimeType = new DateTimeType(dateTimeString);
    return new DateTimeLiteralPath(context.getDataset(), context.getIdColumn(), dateTimeType,
        fhirPath);
  }

  @Nonnull
  @Override
  public String getExpression() {
<<<<<<< HEAD
    return expression.orElse("@" + getValue().getValueAsString());
=======
    return "@" + DateTimePath.getDateFormat().format(getLiteralValue().getValue());
  }

  @Override
  public BaseDateTimeType getLiteralValue() {
    return (BaseDateTimeType) literalValue;
  }

  @Nonnull
  @Override
  public Date getJavaValue() {
    return getLiteralValue().getValue();
>>>>>>> c9550bab
  }

  @Nonnull
  @Override
  public Column buildValueColumn() {
    return lit(getValue().asStringValue());
  }

  @Override
  @Nonnull
  public Function<Comparable, Column> getComparison(@Nonnull final ComparisonOperation operation) {
    return DateTimeSqlComparator.buildComparison(this, operation);
  }

  @Override
  public boolean isComparableTo(@Nonnull final Class<? extends Comparable> type) {
    return DateTimePath.getComparableTypes().contains(type);
  }

  @Nonnull
  @Override
  public Optional<BaseDateTimeType> getValueFromRow(@Nonnull final Row row,
      final int columnNumber) {
    return DateTimePath.valueFromRow(row, columnNumber, FHIRDefinedType.DATETIME);
  }

  @Override
  public boolean canBeCombinedWith(@Nonnull final FhirPath target) {
    return super.canBeCombinedWith(target) || target instanceof DateTimePath;
  }

  @Nonnull
  @Override
  public Function<QuantityLiteralPath, FhirPath> getDateArithmeticOperation(
      @Nonnull final MathOperation operation, @Nonnull final Dataset<Row> dataset,
      @Nonnull final String expression) {
    return buildDateArithmeticOperation(this, operation, dataset, expression,
        DateTimeAddDurationFunction.FUNCTION_NAME, DateTimeSubtractDurationFunction.FUNCTION_NAME);
  }

}<|MERGE_RESOLUTION|>--- conflicted
+++ resolved
@@ -34,21 +34,17 @@
  *
  * @author John Grimes
  */
-public class DateTimeLiteralPath extends LiteralPath<DateTimeType> implements
+public class DateTimeLiteralPath extends LiteralPath<BaseDateTimeType> implements
     Materializable<BaseDateTimeType>, Comparable, Temporal {
 
   protected DateTimeLiteralPath(@Nonnull final Dataset<Row> dataset, @Nonnull final Column idColumn,
-      @Nonnull final DateTimeType literalValue) {
+      @Nonnull final BaseDateTimeType literalValue) {
     super(dataset, idColumn, literalValue);
-<<<<<<< HEAD
   }
 
   protected DateTimeLiteralPath(@Nonnull final Dataset<Row> dataset, @Nonnull final Column idColumn,
-      @Nonnull final DateTimeType literalValue, @Nonnull final String expression) {
+      @Nonnull final BaseDateTimeType literalValue, @Nonnull final String expression) {
     super(dataset, idColumn, literalValue, expression);
-=======
-    check(literalValue instanceof BaseDateTimeType);
->>>>>>> c9550bab
   }
 
   /**
@@ -72,22 +68,7 @@
   @Nonnull
   @Override
   public String getExpression() {
-<<<<<<< HEAD
     return expression.orElse("@" + getValue().getValueAsString());
-=======
-    return "@" + DateTimePath.getDateFormat().format(getLiteralValue().getValue());
-  }
-
-  @Override
-  public BaseDateTimeType getLiteralValue() {
-    return (BaseDateTimeType) literalValue;
-  }
-
-  @Nonnull
-  @Override
-  public Date getJavaValue() {
-    return getLiteralValue().getValue();
->>>>>>> c9550bab
   }
 
   @Nonnull
