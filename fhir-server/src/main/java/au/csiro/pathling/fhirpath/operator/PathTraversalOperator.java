/*
 * Copyright © 2018-2020, Commonwealth Scientific and Industrial Research
 * Organisation (CSIRO) ABN 41 687 119 230. Licensed under the CSIRO Open Source
 * Software Licence Agreement.
 */

package au.csiro.pathling.fhirpath.operator;

import static au.csiro.pathling.utilities.Preconditions.checkUserInput;
<<<<<<< HEAD
import static org.apache.spark.sql.functions.explode_outer;
import static org.apache.spark.sql.functions.lit;
import static org.apache.spark.sql.functions.when;
=======
import static org.apache.spark.sql.functions.posexplode_outer;
>>>>>>> 4f543743

import au.csiro.pathling.fhirpath.FhirPath;
import au.csiro.pathling.fhirpath.NonLiteralPath;
import au.csiro.pathling.fhirpath.ResourcePath;
import au.csiro.pathling.fhirpath.element.ElementDefinition;
import au.csiro.pathling.fhirpath.element.ElementPath;
import java.util.Arrays;
import java.util.Optional;
import java.util.stream.Stream;
import javax.annotation.Nonnull;
import org.apache.spark.sql.Column;
import org.apache.spark.sql.Dataset;
import org.apache.spark.sql.Row;

/**
 * Provides the ability to move from one element to its child element, using the path selection
 * notation ".".
 *
 * @author John Grimes
 * @see <a href="https://hl7.org/fhirpath/2018Sep/index.html#path-selection">Path selection</a>
 */
public class PathTraversalOperator {

  /**
   * Invokes this operator with the specified inputs.
   *
   * @param input A {@link PathTraversalInput} object
   * @return A {@link FhirPath} object representing the resulting expression
   */
  @Nonnull
  public ElementPath invoke(@Nonnull final PathTraversalInput input) {
    checkUserInput(input.getLeft() instanceof NonLiteralPath,
        "Path traversal operator cannot be invoked on a literal value: " + input.getLeft()
            .getExpression());
    final NonLiteralPath left = (NonLiteralPath) input.getLeft();
    final String right = input.getRight();

    // If the input expression is the same as the input context, the child will be the start of the
    // expression. This is to account for where we omit the expression that represents the input
    // expression, e.g. "gender" instead of "Patient.gender".
    final String inputContextExpression = input.getContext().getInputContext().getExpression();
    final String expression = left.getExpression().equals(inputContextExpression)
                              ? right
                              : left.getExpression() + "." + right;
    final Optional<ElementDefinition> optionalChild = left.getChildElement(right);
    checkUserInput(optionalChild.isPresent(), "No such child: " + expression);
    final ElementDefinition childDefinition = optionalChild.get();

    final Dataset<Row> leftDataset = left.getDataset();

    // If the input path is a ResourcePath, we look for a bare column. Otherwise, we will need to
    // extract it from a struct.
    final Column field;
    if (left instanceof ResourcePath) {
      final ResourcePath resourcePath = (ResourcePath) left;
      // When the value column of the ResourcePath is null, the path traversal results in null. This
      // can happen when attempting to do a path traversal on the result of a function like when.
      field = when(resourcePath.getValueColumn().isNull(), lit(null))
          .otherwise(resourcePath.getElementColumn(right));
    } else {
      field = left.getValueColumn().getField(right);
    }

    // If the element has a max cardinality of more than one, it will need to be "exploded" out into
    // multiple rows.
    final boolean maxCardinalityOfOne = childDefinition.getMaxCardinality() == 1;
<<<<<<< HEAD
    final Column valueColumn;
    if (maxCardinalityOfOne) {
      valueColumn = field;
    } else {
      valueColumn = explode_outer(field);
    }
    final boolean singular = left.isSingular() && maxCardinalityOfOne;
=======
    final boolean resultSingular = left.isSingular() && maxCardinalityOfOne;
>>>>>>> 4f543743

    final Column valueColumn;
    final Optional<Column> eidColumnCandidate;
    final Dataset<Row> resultDataset;

    if (maxCardinalityOfOne) {
      valueColumn = field;
      eidColumnCandidate = left.getEidColumn();
      resultDataset = leftDataset;
    } else {
      // create a dataset with all existing columns and then posexpand the array value field
      // into `index` and `value` columns.
      final Column[] allColumns = Stream.concat(Arrays.stream(leftDataset.columns())
          .map(leftDataset::col), Stream
          .of(posexplode_outer(field)
              .as(new String[]{"index", "value"})))
          .toArray(l -> new Column[l]);
      resultDataset = leftDataset.select(allColumns);
      valueColumn = resultDataset.col("value");
      eidColumnCandidate = Optional.of(left.expandEid(resultDataset.col("index")));
    }
    return ElementPath
        .build(expression, resultDataset, left.getIdColumn(), resultSingular
                                                              ? Optional.empty()
                                                              : eidColumnCandidate, valueColumn,
            resultSingular, left.getForeignResource(), left.getThisColumn(), childDefinition);
  }

}<|MERGE_RESOLUTION|>--- conflicted
+++ resolved
@@ -7,13 +7,9 @@
 package au.csiro.pathling.fhirpath.operator;
 
 import static au.csiro.pathling.utilities.Preconditions.checkUserInput;
-<<<<<<< HEAD
-import static org.apache.spark.sql.functions.explode_outer;
 import static org.apache.spark.sql.functions.lit;
+import static org.apache.spark.sql.functions.posexplode_outer;
 import static org.apache.spark.sql.functions.when;
-=======
-import static org.apache.spark.sql.functions.posexplode_outer;
->>>>>>> 4f543743
 
 import au.csiro.pathling.fhirpath.FhirPath;
 import au.csiro.pathling.fhirpath.NonLiteralPath;
@@ -80,17 +76,7 @@
     // If the element has a max cardinality of more than one, it will need to be "exploded" out into
     // multiple rows.
     final boolean maxCardinalityOfOne = childDefinition.getMaxCardinality() == 1;
-<<<<<<< HEAD
-    final Column valueColumn;
-    if (maxCardinalityOfOne) {
-      valueColumn = field;
-    } else {
-      valueColumn = explode_outer(field);
-    }
-    final boolean singular = left.isSingular() && maxCardinalityOfOne;
-=======
     final boolean resultSingular = left.isSingular() && maxCardinalityOfOne;
->>>>>>> 4f543743
 
     final Column valueColumn;
     final Optional<Column> eidColumnCandidate;
