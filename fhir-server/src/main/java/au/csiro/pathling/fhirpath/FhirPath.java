--- conflicted
+++ resolved
@@ -49,13 +49,13 @@
   boolean isSingular();
 
   /**
-<<<<<<< HEAD
    * @param target the path to test
    * @return an indicator of whether this path's values can be combined into a single collection
    * with values from the supplied expression type
    */
   boolean canBeCombinedWith(@Nonnull FhirPath target);
-=======
+
+  /**
    * Creates a copy of the path with a different expression.
    *
    * @param expression the new expression
@@ -63,7 +63,6 @@
    */
   @Nonnull
   FhirPath withExpression(@Nonnull String expression);
->>>>>>> aaba2258
 
   /**
    * Creates a path that can be used to represent a collection which includes elements from both a
