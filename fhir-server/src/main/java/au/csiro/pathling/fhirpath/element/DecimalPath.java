--- conflicted
+++ resolved
@@ -35,17 +35,12 @@
       .createDecimalType(DecimalCustomCoder.precision(), DecimalCustomCoder.scale());
 
   protected DecimalPath(@Nonnull final String expression, @Nonnull final Dataset<Row> dataset,
-<<<<<<< HEAD
-      @Nonnull final Column idColumn, @Nonnull final Column valueColumn,
-=======
-      @Nonnull final Optional<Column> idColumn, @Nonnull final Optional<Column> eidColumn,
+      @Nonnull final Column idColumn, @Nonnull final Optional<Column> eidColumn,
       @Nonnull final Column valueColumn,
->>>>>>> 4f543743
       final boolean singular, @Nonnull final Optional<ResourcePath> foreignResource,
       @Nonnull final Optional<Column> thisColumn, @Nonnull final FHIRDefinedType fhirType) {
     super(expression, dataset, idColumn, eidColumn, valueColumn, singular, foreignResource,
-        thisColumn,
-        fhirType);
+        thisColumn, fhirType);
   }
 
   @Nonnull
@@ -132,12 +127,8 @@
           : target.getValueColumn();
       Column valueColumn = operation.getSparkFunction()
           .apply(source.getValueColumn(), targetValueColumn);
-<<<<<<< HEAD
       final Column idColumn = source.getIdColumn();
-=======
-      final Optional<Column> idColumn = findIdColumn(source, target);
       final Optional<Column> eidColumn = findEidColumn(source, target);
->>>>>>> 4f543743
       final Optional<Column> thisColumn = findThisColumn(source, target);
 
       switch (operation) {
@@ -147,23 +138,13 @@
         case DIVISION:
           valueColumn = valueColumn.cast(getDecimalType());
           return ElementPath
-<<<<<<< HEAD
-              .build(expression, dataset, idColumn, valueColumn, true, Optional.empty(),
-=======
               .build(expression, dataset, idColumn, eidColumn, valueColumn, true, Optional.empty(),
->>>>>>> 4f543743
-                  thisColumn,
-                  fhirType);
+                  thisColumn, fhirType);
         case MODULUS:
           valueColumn = valueColumn.cast(DataTypes.LongType);
           return ElementPath
-<<<<<<< HEAD
-              .build(expression, dataset, idColumn, valueColumn, true, Optional.empty(),
-=======
               .build(expression, dataset, idColumn, eidColumn, valueColumn, true, Optional.empty(),
->>>>>>> 4f543743
-                  thisColumn,
-                  FHIRDefinedType.INTEGER);
+                  thisColumn, FHIRDefinedType.INTEGER);
         default:
           throw new AssertionError("Unsupported math operation encountered: " + operation);
       }
