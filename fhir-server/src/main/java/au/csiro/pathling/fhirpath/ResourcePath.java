--- conflicted
+++ resolved
@@ -10,12 +10,8 @@
 import static au.csiro.pathling.QueryHelpers.createColumn;
 import static org.apache.spark.sql.functions.col;
 
-<<<<<<< HEAD
 import au.csiro.pathling.QueryHelpers.DatasetWithColumn;
 import au.csiro.pathling.QueryHelpers.DatasetWithColumnMap;
-=======
-import au.csiro.pathling.QueryHelpers.DatasetWithIdsAndValue;
->>>>>>> 4f543743
 import au.csiro.pathling.fhirpath.element.ElementDefinition;
 import au.csiro.pathling.io.ResourceReader;
 import ca.uhn.fhir.context.FhirContext;
@@ -45,38 +41,17 @@
   @Getter
   private final ResourceDefinition definition;
 
-<<<<<<< HEAD
   @Nonnull
   private final Map<String, Column> elementsToColumns;
 
   protected ResourcePath(@Nonnull final String expression, @Nonnull final Dataset<Row> dataset,
-      @Nonnull final Column idColumn, @Nonnull final Column valueColumn,
+      @Nonnull final Column idColumn, @Nonnull final Optional<Column> eidColumn,
+      @Nonnull final Column valueColumn,
       final boolean singular, @Nonnull final Optional<Column> thisColumn,
       @Nonnull final ResourceDefinition definition,
       @Nonnull final Map<String, Column> elementsToColumns) {
-    super(expression, dataset, idColumn, valueColumn, singular, Optional.empty(), thisColumn);
-=======
-  /**
-   * @param expression the FHIRPath representation of this path
-   * @param dataset a {@link Dataset} that can be used to evaluate this path against data
-   * @param idColumn a {@link Column} within the dataset containing the identity of the subject
-   * resource
-   * @param eidColumn a {@link Column} within the dataset containing the element identities of the
-   * nodes
-   * @param valueColumn a {@link Column} within the dataset containing the values of the nodes
-   * @param singular an indicator of whether this path represents a single-valued collection to each
-   * FHIRPath type
-   * @param thisColumn collection values where this path originated from {@code $this}
-   * @param definition the {@link ResourceDefinition} that will be used for subsequent path
-   */
-  public ResourcePath(@Nonnull final String expression, @Nonnull final Dataset<Row> dataset,
-      @Nonnull final Optional<Column> idColumn, @Nonnull final Optional<Column> eidColumn,
-      @Nonnull final Column valueColumn,
-      final boolean singular, @Nonnull final Optional<Column> thisColumn,
-      @Nonnull final ResourceDefinition definition) {
     super(expression, dataset, idColumn, eidColumn, valueColumn, singular, Optional.empty(),
         thisColumn);
->>>>>>> 4f543743
     this.definition = definition;
     this.elementsToColumns = elementsToColumns;
   }
@@ -119,7 +94,6 @@
     final RuntimeResourceDefinition hapiDefinition = fhirContext
         .getResourceDefinition(resourceCode);
     final ResourceDefinition definition = new ResourceDefinition(resourceType, hapiDefinition);
-<<<<<<< HEAD
 
     // Retrieve the dataset for the resource type using the supplied resource reader.
     final Dataset<Row> dataset = resourceReader.read(resourceType);
@@ -149,7 +123,8 @@
     }
 
     // We use the ID column as the value column for a ResourcePath.
-    return new ResourcePath(expression, finalDataset, finalIdColumn, finalIdColumn, singular,
+    return new ResourcePath(expression, finalDataset, finalIdColumn, Optional.empty(),
+        finalIdColumn, singular,
         Optional.empty(), definition, elementsToColumns);
   }
 
@@ -160,15 +135,6 @@
   @Nonnull
   public Column getElementColumn(@Nonnull final String elementName) {
     return Objects.requireNonNull(elementsToColumns.get(elementName));
-=======
-    final Dataset<Row> rawDataset = resourceReader.read(resourceType);
-    final DatasetWithIdsAndValue dataset = convertRawResource(rawDataset);
-
-    // if not singlar will result in non-orderable path
-    return new ResourcePath(expression, dataset.getDataset(), Optional.of(dataset.getIdColumn()),
-        Optional.empty(),
-        dataset.getValueColumn(), singular, Optional.empty(), definition);
->>>>>>> 4f543743
   }
 
   public ResourceType getResourceType() {
@@ -188,20 +154,12 @@
   @Nonnull
   @Override
   public ResourcePath copy(@Nonnull final String expression, @Nonnull final Dataset<Row> dataset,
-<<<<<<< HEAD
-      @Nonnull final Column idColumn, @Nonnull final Column valueColumn, final boolean singular,
+      @Nonnull final Column idColumn, @Nonnull final Optional<Column> eidColumn,
+      @Nonnull final Column valueColumn, final boolean singular,
       @Nonnull final Optional<Column> thisColumn) {
     final DatasetWithColumn datasetWithColumn = createColumn(dataset, valueColumn);
-    return new ResourcePath(expression, datasetWithColumn.getDataset(), idColumn,
+    return new ResourcePath(expression, datasetWithColumn.getDataset(), idColumn, eidColumn,
         datasetWithColumn.getColumn(), singular, thisColumn, definition, elementsToColumns);
-=======
-      @Nonnull final Optional<Column> idColumn, @Nonnull final Optional<Column> eidColumn,
-      @Nonnull final Column valueColumn,
-      final boolean singular, @Nonnull final Optional<Column> thisColumn) {
-    return new ResourcePath(expression, dataset, idColumn, eidColumn, valueColumn, singular,
-        thisColumn,
-        definition);
->>>>>>> 4f543743
   }
 
 }