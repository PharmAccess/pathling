/*
 * Copyright © 2018-2020, Commonwealth Scientific and Industrial Research
 * Organisation (CSIRO) ABN 41 687 119 230. Licensed under the CSIRO Open Source
 * Software Licence Agreement.
 */

package au.csiro.pathling.test.builders;

import static au.csiro.pathling.test.helpers.SparkHelpers.getIdAndValueColumns;
import static org.apache.spark.sql.functions.col;
import static org.mockito.Mockito.mock;

import au.csiro.pathling.fhirpath.ResourcePath;
import au.csiro.pathling.fhirpath.element.ElementDefinition;
import au.csiro.pathling.fhirpath.element.ElementPath;
import au.csiro.pathling.test.helpers.SparkHelpers.IdAndValueColumns;
import java.util.Optional;
import javax.annotation.Nonnull;
import javax.annotation.Nullable;
import org.apache.spark.sql.Column;
import org.apache.spark.sql.Dataset;
import org.apache.spark.sql.Row;
import org.apache.spark.sql.types.DataTypes;
import org.hl7.fhir.r4.model.Enumerations.FHIRDefinedType;

/**
 * @author John Grimes
 */
public class ElementPathBuilder {

  @Nonnull
  private String expression;

  @Nonnull
  private Dataset<Row> dataset;

  @Nonnull
  private Column idColumn;

  @Nullable
  private Column eidColumn;

  @Nonnull
  private Column valueColumn;

  private boolean singular;

  @Nonnull
  private FHIRDefinedType fhirType;

  @Nullable
  private ResourcePath foreignResource;

  @Nullable
  private Column thisColumn;

  @Nonnull
  private ElementDefinition definition;

  public ElementPathBuilder() {
    expression = "";
    dataset = new DatasetBuilder()
        .withIdColumn()
        .withColumn(DataTypes.StringType)
        .build();
    idColumn = col(dataset.columns()[0]);
    valueColumn = col(dataset.columns()[1]);
    singular = false;
    fhirType = FHIRDefinedType.NULL;
    definition = mock(ElementDefinition.class);
  }

  @Nonnull
  public ElementPathBuilder idAndValueColumns() {
    final IdAndValueColumns idAndValueColumns = getIdAndValueColumns(dataset);
    idColumn = idAndValueColumns.getId();
    valueColumn = idAndValueColumns.getValues().get(0);
    return this;
  }

  @Nonnull
  public ElementPathBuilder eidColumn() {
    eidColumn = dataset.col("eid");
    return this;
  }


  @Nonnull
  public ElementPathBuilder expression(@Nonnull final String expression) {
    this.expression = expression;
    return this;
  }

  @Nonnull
  public ElementPathBuilder dataset(@Nonnull final Dataset<Row> dataset) {
    this.dataset = dataset;
    return this;
  }

  @Nonnull
  public ElementPathBuilder idColumn(@Nonnull final Column idColumn) {
    this.idColumn = idColumn;
    return this;
  }

  @Nonnull
  public ElementPathBuilder valueColumn(@Nonnull final Column valueColumn) {
    this.valueColumn = valueColumn;
    return this;
  }

  @Nonnull
  public ElementPathBuilder singular(final boolean singular) {
    this.singular = singular;
    return this;
  }

  @Nonnull
  public ElementPathBuilder fhirType(@Nonnull final FHIRDefinedType fhirType) {
    this.fhirType = fhirType;
    return this;
  }

  @Nonnull
  public ElementPathBuilder foreignResource(@Nonnull final ResourcePath foreignResource) {
    this.foreignResource = foreignResource;
    return this;
  }

  @Nonnull
  public ElementPathBuilder thisColumn(@Nonnull final Column thisColumn) {
    this.thisColumn = thisColumn;
    return this;
  }

  @Nonnull
  public ElementPathBuilder definition(@Nonnull final ElementDefinition definition) {
    this.definition = definition;
    return this;
  }

  @Nonnull
  public ElementPath build() {
    return ElementPath
<<<<<<< HEAD
        .build(expression, dataset, idColumn, valueColumn, singular,
=======
        .build(expression, dataset, Optional.of(idColumn), Optional.ofNullable(eidColumn),
            valueColumn,
            singular,
>>>>>>> 4f543743
            Optional.ofNullable(foreignResource), Optional.ofNullable(thisColumn), fhirType);
  }

  @Nonnull
  public ElementPath buildDefined() {
    return ElementPath
<<<<<<< HEAD
        .build(expression, dataset, idColumn, valueColumn, singular,
=======
        .build(expression, dataset, Optional.of(idColumn), Optional.ofNullable(eidColumn),
            valueColumn,
            singular,
>>>>>>> 4f543743
            Optional.ofNullable(foreignResource), Optional.ofNullable(thisColumn), definition);
  }

}<|MERGE_RESOLUTION|>--- conflicted
+++ resolved
@@ -142,27 +142,16 @@
   @Nonnull
   public ElementPath build() {
     return ElementPath
-<<<<<<< HEAD
-        .build(expression, dataset, idColumn, valueColumn, singular,
-=======
-        .build(expression, dataset, Optional.of(idColumn), Optional.ofNullable(eidColumn),
-            valueColumn,
-            singular,
->>>>>>> 4f543743
-            Optional.ofNullable(foreignResource), Optional.ofNullable(thisColumn), fhirType);
+        .build(expression, dataset, idColumn, Optional.ofNullable(eidColumn),
+            valueColumn, singular, Optional.ofNullable(foreignResource),
+            Optional.ofNullable(thisColumn), fhirType);
   }
 
   @Nonnull
   public ElementPath buildDefined() {
     return ElementPath
-<<<<<<< HEAD
-        .build(expression, dataset, idColumn, valueColumn, singular,
-=======
-        .build(expression, dataset, Optional.of(idColumn), Optional.ofNullable(eidColumn),
-            valueColumn,
-            singular,
->>>>>>> 4f543743
-            Optional.ofNullable(foreignResource), Optional.ofNullable(thisColumn), definition);
+        .build(expression, dataset, idColumn, Optional.ofNullable(eidColumn),
+            valueColumn, singular, Optional.ofNullable(foreignResource),
+            Optional.ofNullable(thisColumn), definition);
   }
-
 }