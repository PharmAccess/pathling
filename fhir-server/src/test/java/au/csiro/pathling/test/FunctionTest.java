/*
 * Copyright © Australian e-Health Research Centre, CSIRO. All rights reserved.
 */

package au.csiro.pathling.test;

import au.csiro.pathling.TestUtilities;
import au.csiro.pathling.query.parsing.ParsedExpression;
import au.csiro.pathling.query.parsing.ParsedExpression.FhirPathType;
<<<<<<< HEAD
import java.util.Objects;
import java.util.stream.Collectors;
import java.util.stream.Stream;
=======
import java.math.BigDecimal;
>>>>>>> 2cfd33b2
import org.apache.spark.sql.Column;
import org.apache.spark.sql.Dataset;
import org.apache.spark.sql.Row;
import org.apache.spark.sql.SparkSession;
import org.hl7.fhir.instance.model.api.IBase;
import org.hl7.fhir.r4.model.BooleanType;
<<<<<<< HEAD
import org.hl7.fhir.r4.model.Coding;
=======
import org.hl7.fhir.r4.model.DecimalType;
>>>>>>> 2cfd33b2
import org.hl7.fhir.r4.model.Enumerations.FHIRDefinedType;
import org.hl7.fhir.r4.model.Enumerations.ResourceType;
import org.hl7.fhir.r4.model.IntegerType;
import org.hl7.fhir.r4.model.StringType;
import org.junit.Before;

public abstract class FunctionTest {

  protected SparkSession spark;

  @Before
  public void setUp() {
    spark = SparkSession.builder().appName("pathling-test").config("spark.master", "local")
        .config("spark.driver.host", "localhost").getOrCreate();
  }

  protected ParsedExpression createResourceParsedExpression(Dataset<Row> dataset,
      ResourceType resourceType) {
    Column idColumn = dataset.col(dataset.columns()[0]);
    Column valueColumn = dataset.col(dataset.columns()[1]);

    ParsedExpression input = new ParsedExpression();
    input.setFhirPath("%resource");
    input.setResource(true);
    input.setResourceType(resourceType);
    input.setOrigin(input);
    input.setDataset(dataset);
    input.setIdColumn(idColumn);
    input.setValueColumn(valueColumn);
    input.setSingular(true);
    return input;
  }

  protected ParsedExpression createLiteralBooleanExpression(boolean value) {
    // Build up the right expression for the function.
    ParsedExpression expression = new ParsedExpression();
    expression.setFhirPath(String.valueOf(value));
    expression.setFhirPathType(FhirPathType.BOOLEAN);
    expression.setFhirType(FHIRDefinedType.BOOLEAN);
    expression.setLiteralValue(new BooleanType(value));
    expression.setSingular(true);
    expression.setPrimitive(true);
    return expression;
  }

  protected ParsedExpression createLiteralStringExpression(String value) {
    // Build up the right expression for the function.
    ParsedExpression expression = new ParsedExpression();
    expression.setFhirPath("'" + value + "'");
    expression.setFhirPathType(FhirPathType.STRING);
    expression.setFhirType(FHIRDefinedType.STRING);
    expression.setLiteralValue(new StringType(value));
    expression.setSingular(true);
    expression.setPrimitive(true);
    return expression;
  }

<<<<<<< HEAD
  protected ParsedExpression createCodingLiteralExpression(String system, String version, String code) {
    // Build up the right expression for the function.
    
    Coding literalValue = new Coding(system, code, null);
    literalValue.setVersion(version);
    
    ParsedExpression expression = new ParsedExpression();
    expression.setFhirPath(Stream.of(system, version, code).filter(Objects::nonNull)
        .collect(Collectors.joining("|")));
    expression.setFhirPathType(FhirPathType.CODING);
    expression.setFhirType(FHIRDefinedType.CODING);
    expression.setLiteralValue(literalValue);
    expression.setSingular(true);
    expression.setPrimitive(false);
    return expression;
  }
  
  
=======
  protected ParsedExpression createLiteralIntegerExpression(Integer value) {
    // Build up the right expression for the function.
    ParsedExpression expression = new ParsedExpression();
    expression.setFhirPath(value.toString());
    expression.setFhirPathType(FhirPathType.INTEGER);
    expression.setFhirType(FHIRDefinedType.INTEGER);
    expression.setLiteralValue(new IntegerType(value));
    expression.setSingular(true);
    expression.setPrimitive(true);
    return expression;
  }

  protected ParsedExpression createLiteralDecimalExpression(BigDecimal value) {
    // Build up the right expression for the function.
    ParsedExpression expression = new ParsedExpression();
    expression.setFhirPath(value.toString());
    expression.setFhirPathType(FhirPathType.DECIMAL);
    expression.setFhirType(FHIRDefinedType.DECIMAL);
    expression.setLiteralValue(new DecimalType(value));
    expression.setSingular(true);
    expression.setPrimitive(true);
    return expression;
  }

  protected ParsedExpression createLiteralDateTimeExpression(String value) {
    // Build up the right expression for the function.
    ParsedExpression expression = new ParsedExpression();
    expression.setFhirPath("@" + value);
    expression.setFhirPathType(FhirPathType.DATE_TIME);
    expression.setFhirType(FHIRDefinedType.DATETIME);
    expression.setLiteralValue(new StringType(value));
    expression.setSingular(true);
    expression.setPrimitive(true);
    return expression;
  }

  protected ParsedExpression createLiteralDateExpression(String value) {
    // Build up the right expression for the function.
    ParsedExpression expression = new ParsedExpression();
    expression.setFhirPath("@" + value);
    expression.setFhirPathType(FhirPathType.DATE);
    expression.setFhirType(FHIRDefinedType.DATE);
    expression.setLiteralValue(new StringType(value));
    expression.setSingular(true);
    expression.setPrimitive(true);
    return expression;
  }

>>>>>>> 2cfd33b2
  protected ParsedExpression createPrimitiveParsedExpression(Dataset<Row> dataset, String fhirPath,
      Class<? extends IBase> elementType, FhirPathType fhirPathType, FHIRDefinedType fhirType) {
    Column idColumn = dataset.col(dataset.columns()[0]);
    Column valueColumn = dataset.col(dataset.columns()[1]);

    // Build up an input for the function.
    ParsedExpression input = new ParsedExpression();

    // Infer the element name from the final component of the FHIRPath.
    String[] pathComponents = fhirPath.split("\\.");
    String elementName = pathComponents[pathComponents.length - 1];

    input.setFhirPath(fhirPath);
    input.setFhirPathType(fhirPathType);
    input.setFhirType(fhirType);
    input.setPrimitive(true);
    input.setSingular(false);
    input.setOrigin(null);
    input.setPolymorphic(false);
    input.setResource(false);
    input.setDefinition(TestUtilities.getChildDefinition(elementType, elementName), elementName);
    input.setDataset(dataset);
    input.setIdColumn(idColumn);
    input.setValueColumn(valueColumn);
    return input;
  }
}<|MERGE_RESOLUTION|>--- conflicted
+++ resolved
@@ -7,24 +7,18 @@
 import au.csiro.pathling.TestUtilities;
 import au.csiro.pathling.query.parsing.ParsedExpression;
 import au.csiro.pathling.query.parsing.ParsedExpression.FhirPathType;
-<<<<<<< HEAD
 import java.util.Objects;
 import java.util.stream.Collectors;
 import java.util.stream.Stream;
-=======
 import java.math.BigDecimal;
->>>>>>> 2cfd33b2
 import org.apache.spark.sql.Column;
 import org.apache.spark.sql.Dataset;
 import org.apache.spark.sql.Row;
 import org.apache.spark.sql.SparkSession;
 import org.hl7.fhir.instance.model.api.IBase;
 import org.hl7.fhir.r4.model.BooleanType;
-<<<<<<< HEAD
 import org.hl7.fhir.r4.model.Coding;
-=======
 import org.hl7.fhir.r4.model.DecimalType;
->>>>>>> 2cfd33b2
 import org.hl7.fhir.r4.model.Enumerations.FHIRDefinedType;
 import org.hl7.fhir.r4.model.Enumerations.ResourceType;
 import org.hl7.fhir.r4.model.IntegerType;
@@ -82,7 +76,6 @@
     return expression;
   }
 
-<<<<<<< HEAD
   protected ParsedExpression createCodingLiteralExpression(String system, String version, String code) {
     // Build up the right expression for the function.
     
@@ -99,9 +92,7 @@
     expression.setPrimitive(false);
     return expression;
   }
-  
-  
-=======
+    
   protected ParsedExpression createLiteralIntegerExpression(Integer value) {
     // Build up the right expression for the function.
     ParsedExpression expression = new ParsedExpression();
@@ -150,7 +141,6 @@
     return expression;
   }
 
->>>>>>> 2cfd33b2
   protected ParsedExpression createPrimitiveParsedExpression(Dataset<Row> dataset, String fhirPath,
       Class<? extends IBase> elementType, FhirPathType fhirPathType, FHIRDefinedType fhirType) {
     Column idColumn = dataset.col(dataset.columns()[0]);
