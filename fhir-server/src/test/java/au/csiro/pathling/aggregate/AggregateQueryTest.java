--- conflicted
+++ resolved
@@ -386,7 +386,6 @@
   }
 
   @Test
-<<<<<<< HEAD
   void queryWithNestedAggregationAndNoGroupings() {
     subjectResource = ResourceType.PATIENT;
     mockResourceReader(subjectResource);
@@ -402,10 +401,6 @@
   }
 
   @Test
-  // empty function
-  @Disabled
-=======
->>>>>>> 1fee4ae7
   void queryWithUriValueInGrouping() {
     subjectResource = ResourceType.ENCOUNTER;
     mockResourceReader(subjectResource, ResourceType.CONDITION);
