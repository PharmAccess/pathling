--- conflicted
+++ resolved
@@ -8,7 +8,6 @@
 
 import static au.csiro.pathling.QueryHelpers.join;
 import static au.csiro.pathling.test.assertions.Assertions.assertThat;
-import static au.csiro.pathling.test.builders.DatasetBuilder.makeEid;
 import static au.csiro.pathling.test.helpers.FhirHelpers.getFhirContext;
 import static au.csiro.pathling.test.helpers.SparkHelpers.getIdAndValueColumns;
 import static au.csiro.pathling.test.helpers.SparkHelpers.referenceStructType;
@@ -137,26 +136,14 @@
 
     final Dataset<Row> expectedDataset = new DatasetBuilder()
         .withIdColumn()
-<<<<<<< HEAD
         .withIdColumn()
         .withRow("Patient/1", "Encounter/1")
         .withRow("Patient/2", "Encounter/3")
         .withRow("Patient/2", "Encounter/4")
         .withRow("Patient/3", "Encounter/2")
         .build();
-=======
-        .withEidColumn()
-        .withStructColumn("id", DataTypes.StringType)
-        .withStructColumn("status", DataTypes.StringType)
-        .withRow("Patient/1", makeEid(0), RowFactory.create("Encounter/1", "planned"))
-        .withRow("Patient/2", makeEid(0), RowFactory.create("Encounter/3", "triaged"))
-        .withRow("Patient/2", makeEid(1), RowFactory.create("Encounter/4", "in-progress"))
-        .withRow("Patient/3", makeEid(0), RowFactory.create("Encounter/2", "arrived"))
-        .withRow("Patient/4", null, null)
-        .buildWithStructValue();
->>>>>>> 4f543743
     assertThat(result)
-        .selectOrderedResultWithEid()
+        .selectOrderedResult()
         .hasRows(expectedDataset);
   }
 
