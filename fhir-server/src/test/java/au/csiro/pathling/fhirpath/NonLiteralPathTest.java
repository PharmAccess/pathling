/*
 * Copyright © 2018-2021, Commonwealth Scientific and Industrial Research
 * Organisation (CSIRO) ABN 41 687 119 230. Licensed under the CSIRO Open Source
 * Software Licence Agreement.
 */

package au.csiro.pathling.fhirpath;

import static au.csiro.pathling.test.assertions.Assertions.assertThat;
import static org.junit.jupiter.api.Assertions.assertEquals;
import static org.junit.jupiter.api.Assertions.assertTrue;

import au.csiro.pathling.fhirpath.element.ElementPath;
import au.csiro.pathling.test.builders.DatasetBuilder;
import au.csiro.pathling.test.builders.ElementPathBuilder;
import java.util.Arrays;
import java.util.Collections;
import org.apache.commons.lang3.tuple.MutablePair;
import org.apache.spark.sql.*;
import org.apache.spark.sql.types.DataTypes;
import org.hl7.fhir.r4.model.Enumerations.FHIRDefinedType;
import org.junit.jupiter.api.Tag;
import org.junit.jupiter.api.Test;
import org.springframework.beans.factory.annotation.Autowired;
import org.springframework.boot.test.context.SpringBootTest;

/**
 * Tests some basic NonLiteralPath behaviour.
 *
 * @author Piotr Szul
 */
@SpringBootTest
@Tag("UnitTest")
public class NonLiteralPathTest {

  @Autowired
  private SparkSession spark;

  @Test
  public void testSingularNonLiteralEidExpansion() {
    // Check the result.
    final Dataset<Row> inputDataset = new DatasetBuilder(spark)
        .withIdColumn()
        .withColumn(DataTypes.StringType)
        .withRow("patient-1", "Jude")   // when: "two values"  expect: "Jude"
        .build();

    final ElementPath testPath = new ElementPathBuilder(spark)
        .fhirType(FHIRDefinedType.STRING)
        .dataset(inputDataset)
        .idAndValueColumns()
        .expression("Patient.name")
        .singular(true)
        .build();

    final Column newNonNullEid = testPath
        .expandEid(functions.lit(2));
    assertEquals(Collections.singletonList(2),
        inputDataset.select(newNonNullEid).first().getList(0));

    final Column newNullEid = testPath
        .expandEid(functions.lit(null));
    assertTrue(inputDataset.select(newNullEid).first().isNullAt(0));
  }

  @Test
  public void testNonSingularNonLiteralEidExpansion() {
    // Check the result.
    final Dataset<Row> inputDataset = new DatasetBuilder(spark)
        .withIdColumn()
        .withEidColumn()
        .withColumn(DataTypes.StringType)
        .withRow("patient-1", DatasetBuilder.makeEid(2, 3), "Adam")
        .withRow("patient-1", DatasetBuilder.makeEid(1, 3), "Jude")
        .withRow("patient-2", null, null)
        .build();

    final ElementPath testPath = new ElementPathBuilder(spark)
        .fhirType(FHIRDefinedType.STRING)
        .dataset(inputDataset)
        .idAndEidAndValueColumns()
        .expression("Patient.name")
        .singular(false)
        .build();

    final Column idCol = testPath.getIdColumn();
    final Dataset<Row> pathDataset = testPath.getOrderedDataset();

    // Test non-null element ID.
    final Column newNonNullEid = testPath
        .expandEid(functions.lit(2));
    assertEquals(Arrays.asList(1, 3, 2),
        pathDataset.where(idCol.equalTo("patient-1")).select(newNonNullEid).first()
            .getList(0));
    assertTrue(
        pathDataset.where(idCol.equalTo("patient-2")).select(newNonNullEid).first().isNullAt(0));

    // Test null element ID.
    final Column newNullEid = testPath
        .expandEid(functions.lit(null));

<<<<<<< HEAD
    assertEquals(Arrays.asList(1, 3, 0),
        pathDataset.where(idCol.equalTo("patient-1")).select(newNullEid).first()
            .getList(0));
    assertNull(pathDataset.where(idCol.equalTo("patient-2")).select(newNullEid).first()
        .getList(0));
=======
    assertTrue(pathDataset.where(idCol.equalTo("patient-1")).select(newNullEid).first()
        .isNullAt(0));
    assertTrue(pathDataset.where(idCol.equalTo("patient-2")).select(newNullEid).first()
        .isNullAt(0));
>>>>>>> 55197ddf
  }


  @Test
  public void testArrayExplode() {
    final Dataset<Row> inputDataset = new DatasetBuilder(spark)
        .withIdColumn()
        .withEidColumn()
        .withColumn(DataTypes.StringType)
        .withRow("patient-1", DatasetBuilder.makeEid(2, 3), "Adam,Eve")
        .withRow("patient-1", DatasetBuilder.makeEid(1, 3), "Jude")
        .withRow("patient-2", DatasetBuilder.makeEid(0, 0), null)
        .withRow("patient-3", null, null)
        .build();

    final ElementPath testPath = new ElementPathBuilder(spark)
        .fhirType(FHIRDefinedType.STRING)
        .dataset(inputDataset)
        .idAndEidAndValueColumns()
        .expression("Patient.name")
        .singular(false)
        .build();

    final Dataset<Row> arrayDataset = testPath.getDataset()
        .withColumn("arrayCol", functions.split(testPath.getValueColumn(), ","));

    final MutablePair<Column, Column> valueAndEidColumns = new MutablePair<>();
    final Dataset<Row> explodedDataset = testPath
        .explodeArray(arrayDataset, arrayDataset.col("arrayCol"), valueAndEidColumns);

    final Dataset<Row> actualDataset = explodedDataset
        .select(testPath.getIdColumn(), valueAndEidColumns.getRight(), testPath.getValueColumn(),
            valueAndEidColumns.getLeft())
        .orderBy(testPath.getIdColumn(), valueAndEidColumns.getRight());

    final Dataset<Row> expectedDataset = new DatasetBuilder(spark)
        .withIdColumn()
        .withEidColumn()
        .withColumn(DataTypes.StringType)
        .withColumn(DataTypes.StringType)
        .withRow("patient-1", DatasetBuilder.makeEid(1, 3, 0), "Jude", "Jude")
        .withRow("patient-1", DatasetBuilder.makeEid(2, 3, 0), "Adam,Eve", "Adam")
        .withRow("patient-1", DatasetBuilder.makeEid(2, 3, 1), "Adam,Eve", "Eve")
        .withRow("patient-2", DatasetBuilder.makeEid(0, 0, 0), null, null)
        .withRow("patient-3", null, null, null)
        .build();

    assertThat(actualDataset).hasRows(expectedDataset);
  }
}<|MERGE_RESOLUTION|>--- conflicted
+++ resolved
@@ -8,6 +8,7 @@
 
 import static au.csiro.pathling.test.assertions.Assertions.assertThat;
 import static org.junit.jupiter.api.Assertions.assertEquals;
+import static org.junit.jupiter.api.Assertions.assertNull;
 import static org.junit.jupiter.api.Assertions.assertTrue;
 
 import au.csiro.pathling.fhirpath.element.ElementPath;
@@ -93,24 +94,18 @@
         pathDataset.where(idCol.equalTo("patient-1")).select(newNonNullEid).first()
             .getList(0));
     assertTrue(
-        pathDataset.where(idCol.equalTo("patient-2")).select(newNonNullEid).first().isNullAt(0));
+        pathDataset.where(idCol.equalTo("patient-2")).select(newNonNullEid).first()
+            .isNullAt(0));
 
     // Test null element ID.
     final Column newNullEid = testPath
         .expandEid(functions.lit(null));
 
-<<<<<<< HEAD
     assertEquals(Arrays.asList(1, 3, 0),
         pathDataset.where(idCol.equalTo("patient-1")).select(newNullEid).first()
             .getList(0));
-    assertNull(pathDataset.where(idCol.equalTo("patient-2")).select(newNullEid).first()
-        .getList(0));
-=======
-    assertTrue(pathDataset.where(idCol.equalTo("patient-1")).select(newNullEid).first()
-        .isNullAt(0));
     assertTrue(pathDataset.where(idCol.equalTo("patient-2")).select(newNullEid).first()
         .isNullAt(0));
->>>>>>> 55197ddf
   }
 
 
