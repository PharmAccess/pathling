/*
 * Copyright © 2018-2020, Commonwealth Scientific and Industrial Research
 * Organisation (CSIRO) ABN 41 687 119 230. Licensed under the CSIRO Open Source
 * Software Licence Agreement.
 */

package au.csiro.pathling.fhirpath.function;

import static au.csiro.pathling.test.assertions.Assertions.assertThat;
import static au.csiro.pathling.test.builders.DatasetBuilder.makeEid;
import static au.csiro.pathling.test.helpers.SparkHelpers.referenceStructType;
import static au.csiro.pathling.test.helpers.TestHelpers.mockAvailableResourceTypes;
import static org.junit.jupiter.api.Assertions.assertThrows;
import static org.junit.jupiter.api.Assertions.assertTrue;
import static org.mockito.Mockito.mock;
import static org.mockito.Mockito.when;

import au.csiro.pathling.errors.InvalidUserInputError;
import au.csiro.pathling.fhirpath.FhirPath;
import au.csiro.pathling.fhirpath.NonLiteralPath;
import au.csiro.pathling.fhirpath.ResourcePath;
import au.csiro.pathling.fhirpath.UntypedResourcePath;
import au.csiro.pathling.fhirpath.element.ElementDefinition;
import au.csiro.pathling.fhirpath.element.ElementPath;
import au.csiro.pathling.fhirpath.literal.StringLiteralPath;
import au.csiro.pathling.fhirpath.parser.ParserContext;
import au.csiro.pathling.io.ResourceReader;
import au.csiro.pathling.test.builders.DatasetBuilder;
import au.csiro.pathling.test.builders.ElementPathBuilder;
import au.csiro.pathling.test.builders.ParserContextBuilder;
import au.csiro.pathling.test.builders.ResourceDatasetBuilder;
import au.csiro.pathling.test.helpers.FhirHelpers;
import java.util.Collections;
import java.util.Optional;
import javax.annotation.Nonnull;
import org.apache.spark.sql.Dataset;
import org.apache.spark.sql.Row;
import org.apache.spark.sql.RowFactory;
import org.apache.spark.sql.types.DataTypes;
import org.hl7.fhir.r4.model.Enumerations.FHIRDefinedType;
import org.hl7.fhir.r4.model.Enumerations.ResourceType;
import org.junit.jupiter.api.BeforeEach;
import org.junit.jupiter.api.Tag;
import org.junit.jupiter.api.Test;

/**
 * @author John Grimes
 */
@Tag("UnitTest")
class ResolveFunctionTest {

  private ResourceReader mockReader;

  @BeforeEach
  void setUp() {
    mockReader = mock(ResourceReader.class);
  }

  @Test
  public void simpleResolve() {
    final Optional<ElementDefinition> optionalDefinition = FhirHelpers
        .getChildOfResource("Encounter", "episodeOfCare");
    assertTrue(optionalDefinition.isPresent());
    final ElementDefinition definition = optionalDefinition.get();

    final Dataset<Row> referenceDataset = new DatasetBuilder()
        .withIdColumn()
        .withEidColumn()
        .withStructTypeColumns(referenceStructType())
<<<<<<< HEAD
        .withRow("Encounter/1", RowFactory.create(null, "EpisodeOfCare/1", null))
        .withRow("Encounter/2", RowFactory.create(null, "EpisodeOfCare/3", null))
        .withRow("Encounter/3", RowFactory.create(null, "EpisodeOfCare/2", null))
        .withRow("Encounter/4", RowFactory.create(null, "EpisodeOfCare/2", null))
=======
        .withRow("Encounter/xyz1", makeEid(0), RowFactory.create(null, "EpisodeOfCare/abc1", null))
        .withRow("Encounter/xyz2", makeEid(0), RowFactory.create(null, "EpisodeOfCare/abc3", null))
        .withRow("Encounter/xyz3", makeEid(0), RowFactory.create(null, "EpisodeOfCare/abc2", null))
        .withRow("Encounter/xyz4", makeEid(0), RowFactory.create(null, "EpisodeOfCare/abc2", null))
>>>>>>> 4f543743
        .buildWithStructValue();
    final ElementPath referencePath = new ElementPathBuilder()
        .expression("Encounter.episodeOfCare")
        .dataset(referenceDataset)
        .idAndValueColumns()
        .eidColumn()
        .singular(false)
        .definition(definition)
        .buildDefined();

    final Dataset<Row> episodeOfCareDataset = new ResourceDatasetBuilder()
        .withIdColumn()
        .withColumn(DataTypes.StringType)
        .withRow("EpisodeOfCare/1", "planned")
        .withRow("EpisodeOfCare/2", "waitlist")
        .withRow("EpisodeOfCare/3", "active")
        .build();
    when(mockReader.read(ResourceType.EPISODEOFCARE)).thenReturn(episodeOfCareDataset);

    final NamedFunctionInput resolveInput = buildFunctionInput(referencePath);
    final FhirPath result = invokeResolve(resolveInput);

    assertTrue(result instanceof ResourcePath);
    assertThat((ResourcePath) result)
        .hasExpression("Encounter.episodeOfCare.resolve()")
        .isNotSingular()
        .hasResourceType(ResourceType.EPISODEOFCARE);

    final Dataset<Row> expectedDataset = new DatasetBuilder()
        .withIdColumn()
        .withColumn(DataTypes.StringType)
        .withRow("Encounter/1", "EpisodeOfCare/1")
        .withRow("Encounter/2", "EpisodeOfCare/3")
        .withRow("Encounter/3", "EpisodeOfCare/2")
        .withRow("Encounter/4", "EpisodeOfCare/2")
        .build();
    assertThat(result)
        .selectOrderedResult()
        .hasRows(expectedDataset);
  }

  @Test
  public void polymorphicResolve() {
    final Optional<ElementDefinition> optionalDefinition = FhirHelpers
        .getChildOfResource("Encounter", "subject");
    assertTrue(optionalDefinition.isPresent());
    final ElementDefinition definition = optionalDefinition.get();

    final Dataset<Row> referenceDataset = new DatasetBuilder()
        .withIdColumn()
        .withStructTypeColumns(referenceStructType())
        .withRow("Encounter/1", RowFactory.create(null, "Patient/1", null))
        .withRow("Encounter/2", RowFactory.create(null, "Patient/3", null))
        .withRow("Encounter/3", RowFactory.create(null, "Patient/2", null))
        .withRow("Encounter/4", RowFactory.create(null, "Patient/2", null))
        .withRow("Encounter/5", RowFactory.create(null, "Group/1", null))
        .buildWithStructValue();
    final ElementPath referencePath = new ElementPathBuilder()
        .expression("Encounter.subject")
        .dataset(referenceDataset)
        .idAndValueColumns()
        .singular(true)
        .definition(definition)
        .buildDefined();

    final Dataset<Row> patientDataset = new ResourceDatasetBuilder()
        .withIdColumn()
        .withColumn(DataTypes.StringType)
        .withColumn(DataTypes.BooleanType)
        .withRow("Patient/1", "female", true)
        .withRow("Patient/2", "female", false)
        .withRow("Patient/3", "male", true)
        .build();
    when(mockReader.read(ResourceType.PATIENT))
        .thenReturn(patientDataset);

    final Dataset<Row> groupDataset = new ResourceDatasetBuilder()
        .withIdColumn()
        .withColumn(DataTypes.StringType)
        .withColumn(DataTypes.BooleanType)
        .withRow("Group/1", "Some group", true)
        .build();
    when(mockReader.read(ResourceType.GROUP))
        .thenReturn(groupDataset);

    mockAvailableResourceTypes(mockReader, ResourceType.PATIENT, ResourceType.GROUP);

    final NamedFunctionInput resolveInput = buildFunctionInput(referencePath);
    final FhirPath result = invokeResolve(resolveInput);

    assertTrue(result instanceof UntypedResourcePath);
    assertThat((UntypedResourcePath) result)
        .hasExpression("Encounter.subject.resolve()")
        .isSingular()
        .hasPossibleTypes(ResourceType.PATIENT, ResourceType.GROUP);

    final Dataset<Row> expectedDataset = new DatasetBuilder()
        .withIdColumn()
        .withTypeColumn()
        .withStructTypeColumns(referenceStructType())
        .withRow("Encounter/1", "Patient", RowFactory.create(null, "Patient/1", null))
        .withRow("Encounter/2", "Patient", RowFactory.create(null, "Patient/3", null))
        .withRow("Encounter/3", "Patient", RowFactory.create(null, "Patient/2", null))
        .withRow("Encounter/4", "Patient", RowFactory.create(null, "Patient/2", null))
        .withRow("Encounter/5", "Group", RowFactory.create(null, "Group/1", null))
        .buildWithStructValue();
    assertThat((UntypedResourcePath) result)
        .selectUntypedResourceResult()
        .hasRows(expectedDataset);
  }

  @Test
  public void polymorphicResolveAnyType() {
    final Optional<ElementDefinition> optionalDefinition = FhirHelpers
        .getChildOfResource("Condition", "evidence")
        .flatMap(child -> child.getChildElement("detail"));
    assertTrue(optionalDefinition.isPresent());
    final ElementDefinition definition = optionalDefinition.get();

    final Dataset<Row> referenceDataset = new DatasetBuilder()
        .withIdColumn()
        .withEidColumn()
        .withStructTypeColumns(referenceStructType())
<<<<<<< HEAD
        .withRow("Condition/1", RowFactory.create(null, "Observation/1", null))
        .withRow("Condition/2", RowFactory.create(null, "ClinicalImpression/1", null))
=======
        .withRow("Condition/xyz1", makeEid(0), RowFactory.create(null, "Observation/abc1", null))
        .withRow("Condition/xyz2", makeEid(0),
            RowFactory.create(null, "ClinicalImpression/def1", null))
>>>>>>> 4f543743
        .buildWithStructValue();
    final ElementPath referencePath = new ElementPathBuilder()
        .expression("Condition.evidence.detail")
        .dataset(referenceDataset)
        .idAndValueColumns()
        .eidColumn()
        .singular(false)
        .definition(definition)
        .buildDefined();

    final Dataset<Row> observationDataset = new ResourceDatasetBuilder()
        .withIdColumn()
        .withColumn(DataTypes.StringType)
        .withRow("Observation/1", "registered")
        .build();
    when(mockReader.read(ResourceType.OBSERVATION))
        .thenReturn(observationDataset);

    final Dataset<Row> clinicalImpressionDataset = new ResourceDatasetBuilder()
        .withIdColumn()
        .withColumn(DataTypes.StringType)
        .withRow("ClinicalImpression/1", "in-progress")
        .build();
    when(mockReader.read(ResourceType.CLINICALIMPRESSION))
        .thenReturn(clinicalImpressionDataset);

    mockAvailableResourceTypes(mockReader, ResourceType.OBSERVATION,
        ResourceType.CLINICALIMPRESSION);

    final NamedFunctionInput resolveInput = buildFunctionInput(referencePath);
    final FhirPath result = invokeResolve(resolveInput);

    assertTrue(result instanceof UntypedResourcePath);
    assertThat((UntypedResourcePath) result)
        .hasExpression("Condition.evidence.detail.resolve()")
        .isNotSingular()
        .hasPossibleTypes(ResourceType.OBSERVATION, ResourceType.CLINICALIMPRESSION);

    final Dataset<Row> expectedDataset = new DatasetBuilder()
        .withIdColumn()
        .withTypeColumn()
        .withStructTypeColumns(referenceStructType())
        .withRow("Condition/1", "Observation", RowFactory.create(null, "Observation/1", null))
        .withRow("Condition/2", "ClinicalImpression",
            RowFactory.create(null, "ClinicalImpression/1", null))
        .buildWithStructValue();
    assertThat((UntypedResourcePath) result)
        .selectUntypedResourceResult()
        .hasRows(expectedDataset);
  }


  @Test
  public void throwExceptionWhenInputNotReference() {
    final Dataset<Row> patientDataset = new DatasetBuilder()
        .withIdColumn()
        .withColumn(DataTypes.StringType)
        .build();
    final ElementPath genderPath = new ElementPathBuilder()
        .expression("Patient.gender")
        .dataset(patientDataset)
        .idAndValueColumns()
        .singular(true)
        .fhirType(FHIRDefinedType.CODE)
        .build();

    final NamedFunctionInput resolveInput = buildFunctionInput(genderPath);

    assertThrows(InvalidUserInputError.class, () -> invokeResolve(resolveInput),
        "Input to resolve function must be a Reference: gender");
  }

  @Test
  public void throwExceptionWhenArgumentSupplied() {
    final ElementPath referencePath = new ElementPathBuilder()
        .fhirType(FHIRDefinedType.REFERENCE)
        .build();

    final ParserContext parserContext = new ParserContextBuilder()
        .build();
    final StringLiteralPath stringLiteralPath = StringLiteralPath
        .fromString("'foo'", parserContext.getInputContext());
    final NamedFunctionInput resolveInput = new NamedFunctionInput(parserContext, referencePath,
        Collections.singletonList(stringLiteralPath));

    assertThrows(InvalidUserInputError.class, () -> invokeResolve(resolveInput),
        "resolve function does not accept arguments");
  }

  @Nonnull
  private NamedFunctionInput buildFunctionInput(@Nonnull final NonLiteralPath inputPath) {
    final ParserContext parserContext = new ParserContextBuilder()
        .idColumn(inputPath.getIdColumn())
        .resourceReader(mockReader)
        .build();
    return new NamedFunctionInput(parserContext, inputPath, Collections.emptyList());
  }

  @Nonnull
  private FhirPath invokeResolve(@Nonnull final NamedFunctionInput resolveInput) {
    final NamedFunction resolve = NamedFunction.getInstance("resolve");
    return resolve.invoke(resolveInput);
  }

}<|MERGE_RESOLUTION|>--- conflicted
+++ resolved
@@ -67,17 +67,10 @@
         .withIdColumn()
         .withEidColumn()
         .withStructTypeColumns(referenceStructType())
-<<<<<<< HEAD
-        .withRow("Encounter/1", RowFactory.create(null, "EpisodeOfCare/1", null))
-        .withRow("Encounter/2", RowFactory.create(null, "EpisodeOfCare/3", null))
-        .withRow("Encounter/3", RowFactory.create(null, "EpisodeOfCare/2", null))
-        .withRow("Encounter/4", RowFactory.create(null, "EpisodeOfCare/2", null))
-=======
-        .withRow("Encounter/xyz1", makeEid(0), RowFactory.create(null, "EpisodeOfCare/abc1", null))
-        .withRow("Encounter/xyz2", makeEid(0), RowFactory.create(null, "EpisodeOfCare/abc3", null))
-        .withRow("Encounter/xyz3", makeEid(0), RowFactory.create(null, "EpisodeOfCare/abc2", null))
-        .withRow("Encounter/xyz4", makeEid(0), RowFactory.create(null, "EpisodeOfCare/abc2", null))
->>>>>>> 4f543743
+        .withRow("Encounter/1", makeEid(0), RowFactory.create(null, "EpisodeOfCare/1", null))
+        .withRow("Encounter/2", makeEid(0), RowFactory.create(null, "EpisodeOfCare/3", null))
+        .withRow("Encounter/3", makeEid(0), RowFactory.create(null, "EpisodeOfCare/2", null))
+        .withRow("Encounter/4", makeEid(0), RowFactory.create(null, "EpisodeOfCare/2", null))
         .buildWithStructValue();
     final ElementPath referencePath = new ElementPathBuilder()
         .expression("Encounter.episodeOfCare")
@@ -201,14 +194,9 @@
         .withIdColumn()
         .withEidColumn()
         .withStructTypeColumns(referenceStructType())
-<<<<<<< HEAD
-        .withRow("Condition/1", RowFactory.create(null, "Observation/1", null))
-        .withRow("Condition/2", RowFactory.create(null, "ClinicalImpression/1", null))
-=======
-        .withRow("Condition/xyz1", makeEid(0), RowFactory.create(null, "Observation/abc1", null))
-        .withRow("Condition/xyz2", makeEid(0),
-            RowFactory.create(null, "ClinicalImpression/def1", null))
->>>>>>> 4f543743
+        .withRow("Condition/1", makeEid(0), RowFactory.create(null, "Observation/1", null))
+        .withRow("Condition/2", makeEid(0),
+            RowFactory.create(null, "ClinicalImpression/1", null))
         .buildWithStructValue();
     final ElementPath referencePath = new ElementPathBuilder()
         .expression("Condition.evidence.detail")
