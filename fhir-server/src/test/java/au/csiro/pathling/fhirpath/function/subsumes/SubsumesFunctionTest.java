--- conflicted
+++ resolved
@@ -21,6 +21,7 @@
 import au.csiro.pathling.fhir.TerminologyClient;
 import au.csiro.pathling.fhir.TerminologyClientFactory;
 import au.csiro.pathling.fhirpath.FhirPath;
+import au.csiro.pathling.fhirpath.NonLiteralPath;
 import au.csiro.pathling.fhirpath.element.BooleanPath;
 import au.csiro.pathling.fhirpath.element.CodingPath;
 import au.csiro.pathling.fhirpath.element.ElementPath;
@@ -56,11 +57,6 @@
  * @author Piotr Szul
  */
 @Tag("UnitTest")
-<<<<<<< HEAD
-// TODO: Re-enable along with subsumes function
-@Disabled
-=======
->>>>>>> 26d31803
 public class SubsumesFunctionTest {
 
   private TerminologyClient terminologyClient;
@@ -221,30 +217,6 @@
     return (CodingPath) argument;
   }
 
-  private static DatasetBuilder expectedLiteralSubsumes() {
-    // literal coding is MEDIUM
-    return new DatasetBuilder()
-        .withIdColumn()
-        .withValueColumn(DataTypes.BooleanType)
-        .withRow(RES_ID1, true) // subsumes SMALL
-        .withRow(RES_ID2, true) // subsumes MEDIUM
-        .withRow(RES_ID3, false)
-        .withRow(RES_ID4, false)
-        .withRow(RES_ID5, false); // NULL CodeableConcept
-  }
-
-  private static DatasetBuilder expectedLiteralSubsumedBy() {
-    // literal coding is MEDIUM
-    return new DatasetBuilder()
-        .withIdColumn()
-        .withValueColumn(DataTypes.BooleanType)
-        .withRow(RES_ID1, false) //
-        .withRow(RES_ID2, true) // subsumedBy MEDIUM
-        .withRow(RES_ID3, true) // subsumedBy LARGER
-        .withRow(RES_ID4, false)
-        .withRow(RES_ID5, false); // NULL CodeableConcept
-  }
-
   private static DatasetBuilder expectedSubsumes() {
     return new DatasetBuilder()
         .withIdColumn()
@@ -292,7 +264,7 @@
   }
 
   private FhirPathAssertion assertCallSuccess(final NamedFunction function,
-      final FhirPath inputExpression, final FhirPath argumentExpression) {
+      final NonLiteralPath inputExpression, final FhirPath argumentExpression) {
     final ParserContext parserContext = new ParserContextBuilder()
         .terminologyClient(terminologyClient)
         .terminologyClientFactory(terminologyClientFactory)
@@ -307,13 +279,13 @@
         .preservesCardinalityOf(inputExpression);
   }
 
-  private DatasetAssert assertSubsumesSuccess(final FhirPath inputExpression,
+  private DatasetAssert assertSubsumesSuccess(final NonLiteralPath inputExpression,
       final FhirPath argumentExpression) {
     return assertCallSuccess(NamedFunction.getInstance("subsumes"), inputExpression,
         argumentExpression).selectResultPreserveOrder();
   }
 
-  private DatasetAssert assertSubsumedBySuccess(final FhirPath inputExpression,
+  private DatasetAssert assertSubsumedBySuccess(final NonLiteralPath inputExpression,
       final FhirPath argumentExpression) {
     return assertCallSuccess(NamedFunction.getInstance("subsumedBy"), inputExpression,
         argumentExpression).selectResultPreserveOrder();
@@ -337,12 +309,6 @@
   }
 
   @Test
-  public void testSubsumesLiteralWithCodeableConceptCorrectly() {
-    assertSubsumesSuccess(createLiteralArgOrInput(), createCodeableConceptInput())
-        .hasRows(expectedLiteralSubsumes());
-  }
-
-  @Test
   public void testSubsumesCodingWithCodingCorrectly() {
     assertSubsumesSuccess(createCodingInput(), createCodingArg()).hasRows(expectedSubsumes());
   }
@@ -363,14 +329,6 @@
   public void testSubsumedByCodeableConceptWithLiteralCorrectly() {
     assertSubsumedBySuccess(createCodeableConceptInput(), createLiteralArgOrInput())
         .hasRows(expectedSubsumedBy());
-  }
-
-  @Test
-  public void testSubsumedByLiteralWithCodingCorrectly() {
-    // call subsumedBy but expect subsumes result
-    // because input is switched with argument
-    assertSubsumedBySuccess(createLiteralArgOrInput(), createCodingInput())
-        .hasRows(expectedLiteralSubsumedBy());
   }
 
   @Test
@@ -426,8 +384,9 @@
         .fhirType(FHIRDefinedType.CODEABLECONCEPT)
         .build();
 
-    final StringLiteralPath input = StringLiteralPath
-        .fromString("'stringLiteral'", argument);
+    final ElementPath input = new ElementPathBuilder()
+        .fhirType(FHIRDefinedType.STRING)
+        .build();
 
     final NamedFunctionInput functionInput = new NamedFunctionInput(parserContext, input,
         Collections.singletonList(argument));
