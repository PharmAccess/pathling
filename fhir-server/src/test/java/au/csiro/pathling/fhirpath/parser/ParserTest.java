--- conflicted
+++ resolved
@@ -90,10 +90,8 @@
         .withDisplay(CD_SNOMED_444814009);
   }
 
-<<<<<<< HEAD
-=======
   private void setupMockPropertiesFor_195662009_444814009() {
-    TerminologyServiceHelpers.setupLookup(terminologyService2)
+    TerminologyServiceHelpers.setupLookup(terminologyService)
         .withProperty(CD_SNOMED_195662009, "child", CD_SNOMED_40055000, CD_SNOMED_403190006)
         .withProperty(CD_SNOMED_444814009, "child", CD_SNOMED_284551006)
         .withDesignation(CD_SNOMED_195662009, CD_SNOMED_900000000000003001, "en",
@@ -109,7 +107,6 @@
         .done();
   }
 
->>>>>>> e40e79ea
   @Test
   void testContainsOperator() {
     assertThatResultOf("name.family contains 'Wuckert783'")
