/*
 * Copyright © 2018-2022, Commonwealth Scientific and Industrial Research
 * Organisation (CSIRO) ABN 41 687 119 230. Licensed under the CSIRO Open Source
 * Software Licence Agreement.
 */

package au.csiro.pathling.fhirpath.operator;

import static au.csiro.pathling.test.assertions.Assertions.assertThat;
import static au.csiro.pathling.test.builders.DatasetBuilder.makeEid;
import static au.csiro.pathling.test.fixtures.ExtensionFixture.MANY_EXT_ROW_1;
import static au.csiro.pathling.test.fixtures.ExtensionFixture.MANY_EXT_ROW_2;
import static au.csiro.pathling.test.fixtures.ExtensionFixture.ONE_MY_EXTENSION;
import static au.csiro.pathling.test.fixtures.ExtensionFixture.nullEntryMap;
import static au.csiro.pathling.test.fixtures.ExtensionFixture.oneEntryMap;
import static au.csiro.pathling.test.fixtures.ExtensionFixture.toElementDataset;
import static au.csiro.pathling.utilities.Preconditions.checkPresent;
import static org.junit.jupiter.api.Assertions.assertEquals;
import static org.junit.jupiter.api.Assertions.assertThrows;
import static org.junit.jupiter.api.Assertions.assertTrue;
import static org.mockito.Mockito.mock;
import static org.mockito.Mockito.when;

import au.csiro.pathling.errors.InvalidUserInputError;
import au.csiro.pathling.fhirpath.FhirPath;
import au.csiro.pathling.fhirpath.ResourcePath;
import au.csiro.pathling.fhirpath.element.ElementDefinition;
import au.csiro.pathling.fhirpath.element.ElementPath;
import au.csiro.pathling.fhirpath.element.StringPath;
import au.csiro.pathling.fhirpath.parser.ParserContext;
<<<<<<< HEAD
import au.csiro.pathling.io.Database;
=======
import au.csiro.pathling.io.ResourceReader;
>>>>>>> 3d4dc666
import au.csiro.pathling.test.builders.DatasetBuilder;
import au.csiro.pathling.test.builders.ElementPathBuilder;
import au.csiro.pathling.test.builders.ParserContextBuilder;
import au.csiro.pathling.test.builders.ResourceDatasetBuilder;
import au.csiro.pathling.test.builders.ResourcePathBuilder;
import au.csiro.pathling.test.helpers.FhirHelpers;
import ca.uhn.fhir.context.FhirContext;
import com.google.common.collect.ImmutableMap;
import java.util.Arrays;
import java.util.Collections;
import java.util.Map;
import java.util.Optional;
import org.apache.spark.sql.Dataset;
import org.apache.spark.sql.Row;
import org.apache.spark.sql.RowFactory;
import org.apache.spark.sql.SparkSession;
import org.apache.spark.sql.types.DataTypes;
import org.hl7.fhir.r4.model.Enumerations.FHIRDefinedType;
import org.hl7.fhir.r4.model.Enumerations.ResourceType;
import org.junit.jupiter.api.BeforeEach;
import org.junit.jupiter.api.Tag;
import org.junit.jupiter.api.Test;
import org.springframework.beans.factory.annotation.Autowired;
import org.springframework.boot.test.context.SpringBootTest;

/**
 * @author John Grimes
 */
@SpringBootTest
@Tag("UnitTest")
class PathTraversalOperatorTest {

  @Autowired
  SparkSession spark;

  @Autowired
  FhirContext fhirContext;

<<<<<<< HEAD
  ParserContext parserContext;
  Database database;
=======
  private ParserContext parserContext;
  private ResourceReader resourceReader;
  private ResourceReader mockReader;
>>>>>>> 3d4dc666

  @BeforeEach
  void setUp() {
    parserContext = new ParserContextBuilder(spark, fhirContext).build();
<<<<<<< HEAD
    database = mock(Database.class);
=======
    resourceReader = mock(ResourceReader.class);
    mockReader = mock(ResourceReader.class);
>>>>>>> 3d4dc666
  }

  @Test
  void singularTraversalFromSingular() {
    final Dataset<Row> leftDataset = new ResourceDatasetBuilder(spark)
        .withIdColumn()
        .withColumn("gender", DataTypes.StringType)
        .withRow("patient-1", "female")
        .withRow("patient-2", null)
        .build();
    when(database.read(ResourceType.PATIENT)).thenReturn(leftDataset);
    final ResourcePath left = new ResourcePathBuilder(spark)
        .fhirContext(fhirContext)
        .resourceType(ResourceType.PATIENT)
        .resourceReader(database)
        .singular(true)
        .build();

    final PathTraversalInput input = new PathTraversalInput(parserContext, left, "gender");
    final FhirPath result = new PathTraversalOperator().invoke(input);

    final Dataset<Row> expectedDataset = new DatasetBuilder(spark)
        .withIdColumn()
        .withEidColumn()
        .withColumn(DataTypes.StringType)
        .withRow("patient-1", null, "female")
        .withRow("patient-2", null, null)
        .build();
    assertThat(result)
        .isElementPath(StringPath.class)
        .isSingular()
        .selectOrderedResultWithEid()
        .hasRows(expectedDataset);
  }

  @Test
  void manyTraversalFromSingular() {
    final Dataset<Row> leftDataset = new ResourceDatasetBuilder(spark)
        .withIdColumn()
        .withColumn("name", DataTypes.createArrayType(DataTypes.StringType))
        .withColumn("active", DataTypes.BooleanType)
        .withRow("patient-1", Arrays.asList(null, "Marie", null, "Anne"), true)
        .withRow("patient-2", Collections.emptyList(), true)
        .withRow("patient-3", null, true)
        .build();
    when(database.read(ResourceType.PATIENT)).thenReturn(leftDataset);
    final ResourcePath left = new ResourcePathBuilder(spark)
        .fhirContext(fhirContext)
        .resourceType(ResourceType.PATIENT)
        .resourceReader(database)
        .singular(true)
        .build();

    final PathTraversalInput input = new PathTraversalInput(parserContext, left, "name");
    final FhirPath result = new PathTraversalOperator().invoke(input);

    final Dataset<Row> expectedDataset = new DatasetBuilder(spark)
        .withIdColumn()
        .withEidColumn()
        .withColumn(DataTypes.StringType)
        .withRow("patient-1", makeEid(0), null)
        .withRow("patient-1", makeEid(1), "Marie")
        .withRow("patient-1", makeEid(2), null)
        .withRow("patient-1", makeEid(3), "Anne")
        .withRow("patient-2", null, null)
        .withRow("patient-3", null, null)
        .build();
    assertThat(result)
        .isElementPath(ElementPath.class)
        .hasExpression("Patient.name")
        .hasFhirType(FHIRDefinedType.HUMANNAME)
        .isNotSingular()
        .selectOrderedResultWithEid()
        .hasRows(expectedDataset);
  }

  @Test
  void manyTraversalFromNonSingular() {
    final Dataset<Row> inputDataset = new DatasetBuilder(spark)
        .withIdColumn()
        .withEidColumn()
        .withStructColumn("given", DataTypes.createArrayType(DataTypes.StringType))
        // patient with two names
        .withRow("patient-1", makeEid(1), RowFactory.create(Arrays.asList("Jude", "Adam")))
        .withRow("patient-1", makeEid(0), RowFactory.create(Arrays.asList("Mark", "Alen", null)))
        // patient with empty list of given names and null list
        .withRow("patient-2", makeEid(1), RowFactory.create(Collections.emptyList()))
        .withRow("patient-2", makeEid(0), null)
        // no name in the first place
        .withRow("patient-5", null, null)
        .buildWithStructValue();

    final Optional<ElementDefinition> definition = FhirHelpers
        .getChildOfResource(fhirContext, "Patient", "name");

    assertTrue(definition.isPresent());
    final ElementPath left = new ElementPathBuilder(spark)
        .fhirType(FHIRDefinedType.STRING)
        .dataset(inputDataset)
        .idAndEidAndValueColumns()
        .expression("Patient.name")
        .definition(definition.get())
        .buildDefined();

    final PathTraversalInput input = new PathTraversalInput(parserContext, left, "given");
    final FhirPath result = new PathTraversalOperator().invoke(input);

    final Dataset<Row> expectedDataset = new DatasetBuilder(spark)
        .withIdColumn()
        .withEidColumn()
        .withColumn(DataTypes.StringType)
        .withRow("patient-1", makeEid(0, 0), "Mark")
        .withRow("patient-1", makeEid(0, 1), "Alen")
        .withRow("patient-1", makeEid(0, 2), null)
        .withRow("patient-1", makeEid(1, 0), "Jude")
        .withRow("patient-1", makeEid(1, 1), "Adam")
        .withRow("patient-2", makeEid(0, 0), null)
        .withRow("patient-2", makeEid(1, 0), null)
        .withRow("patient-5", null, null)
        .build();

    assertThat(result)
        .isElementPath(ElementPath.class)
        .hasExpression("Patient.name.given")
        .hasFhirType(FHIRDefinedType.STRING)
        .isNotSingular()
        .selectOrderedResultWithEid()
        .hasRows(expectedDataset);
  }

  @Test
  void singularTraversalFromNonSingular() {
    final Dataset<Row> inputDataset = new DatasetBuilder(spark)
        .withIdColumn()
        .withEidColumn()
        .withStructColumn("family", DataTypes.StringType)
        // patient with two names
        .withRow("patient-1", makeEid(1), RowFactory.create("Jude"))
        .withRow("patient-1", makeEid(0), RowFactory.create("Mark"))
        // patient with some null values
        .withRow("patient-2", makeEid(1), RowFactory.create("Adam"))
        .withRow("patient-2", makeEid(0), RowFactory.create((String) null))
        // patient with empty list of given names
        .withRow("patient-5", null, null)
        .buildWithStructValue();

    final Optional<ElementDefinition> definition = FhirHelpers
        .getChildOfResource(fhirContext, "Patient", "name");

    assertTrue(definition.isPresent());
    final ElementPath left = new ElementPathBuilder(spark)
        .fhirType(FHIRDefinedType.STRING)
        .dataset(inputDataset)
        .idAndEidAndValueColumns()
        .expression("Patient.name")
        .definition(definition.get())
        .buildDefined();

    final PathTraversalInput input = new PathTraversalInput(parserContext, left, "family");
    final FhirPath result = new PathTraversalOperator().invoke(input);

    final Dataset<Row> expectedDataset = new DatasetBuilder(spark)
        .withIdColumn()
        .withEidColumn()
        .withColumn(DataTypes.StringType)
        .withRow("patient-1", makeEid(0), "Mark")
        .withRow("patient-1", makeEid(1), "Jude")
        .withRow("patient-2", makeEid(0), null)
        .withRow("patient-2", makeEid(1), "Adam")
        .withRow("patient-5", null, null)
        .build();

    assertThat(result)
        .isElementPath(ElementPath.class)
        .hasExpression("Patient.name.family")
        .hasFhirType(FHIRDefinedType.STRING)
        .isNotSingular()
        .selectOrderedResultWithEid()
        .hasRows(expectedDataset);
  }

  @Test
<<<<<<< HEAD
  void throwsErrorOnNonExistentChild() {
=======
  public void testExtensionTraversalOnResources() {

    final Dataset<Row> patientDataset = new ResourceDatasetBuilder(spark)
        .withIdColumn()
        .withColumn("gender", DataTypes.StringType)
        .withColumn("active", DataTypes.BooleanType)
        .withFidColumn()
        .withExtensionColumn()
        .withRow("patient-1", "female", true, 1,
            ImmutableMap.builder().put(1, Arrays.asList(MANY_EXT_ROW_1, MANY_EXT_ROW_2)).build())
        .withRow("patient-2", "female", false, 1,
            ImmutableMap.builder().put(1, Collections.singletonList(MANY_EXT_ROW_1))
                .put(2, Collections.singletonList(MANY_EXT_ROW_2)).build())
        .withRow("patient-3", "male", false, 1, oneEntryMap(2, ONE_MY_EXTENSION))
        .withRow("patient-4", "male", false, 1, nullEntryMap(1))
        .withRow("patient-5", "male", true, 1, null)
        .build();
    when(mockReader.read(ResourceType.PATIENT))
        .thenReturn(patientDataset);
    final ResourcePath left = ResourcePath
        .build(fhirContext, mockReader, ResourceType.PATIENT, "Patient", false);

    final ParserContext parserContext = new ParserContextBuilder(spark, fhirContext).build();
    final PathTraversalInput input = new PathTraversalInput(parserContext, left, "extension");
    final FhirPath result = new PathTraversalOperator().invoke(input);

    assertThat(result)
        .hasExpression("Patient.extension")
        .isNotSingular()
        .isElementPath(ElementPath.class)
        .hasFhirType(FHIRDefinedType.EXTENSION)
        .selectOrderedResult()
        .hasRows(
            // Many many extensions for this resource _fix
            RowFactory.create("patient-1", MANY_EXT_ROW_1),
            RowFactory.create("patient-1", MANY_EXT_ROW_2),
            // One extension with matching _fid and some with other fids
            RowFactory.create("patient-2", MANY_EXT_ROW_1),
            // Not extensions with matching _fid
            RowFactory.create("patient-3", null),
            // Empty list of extension for matching _fix
            RowFactory.create("patient-4", null),
            // No extensions present all together (empty extension map)
            RowFactory.create("patient-5", null)
        );
  }


  @Test
  public void testExtensionTraversalOnElements() {

    final Map<Object, Object> manyToFidZeroMap = ImmutableMap.builder()
        .put(0, Arrays.asList(MANY_EXT_ROW_1, MANY_EXT_ROW_2)).build();

    final ImmutableMap<Object, Object> onePerFidZeroAndOneMap = ImmutableMap.builder()
        .put(0, Collections.singletonList(MANY_EXT_ROW_1))
        .put(1, Collections.singletonList(MANY_EXT_ROW_2)).build();

    // Construct element dataset from the resource dataset so that the resource path can be used as 
    // a foreign resource for this element path.
    // Note: this resource path is not singular as this will be a base for elements.

    final Dataset<Row> resourceLikeDataset = new ResourceDatasetBuilder(spark)
        .withIdColumn()
        .withEidColumn()
        .withStructColumn("name", DataTypes.StringType)
        .withStructColumn("_fid", DataTypes.IntegerType)
        .withStructValueColumn()
        .withExtensionColumn()
        .withRow("observation-1", makeEid(0), RowFactory.create("name1", 0), manyToFidZeroMap)
        .withRow("observation-2", makeEid(0), RowFactory.create("name2-1", 0),
            onePerFidZeroAndOneMap)
        .withRow("observation-2", makeEid(1), RowFactory.create("name2-2", 1),
            onePerFidZeroAndOneMap)
        .withRow("observation-3", makeEid(0), RowFactory.create("name3", 0),
            oneEntryMap(2, ONE_MY_EXTENSION))
        .withRow("observation-4", makeEid(0), RowFactory.create("name4", 0), nullEntryMap(1))
        .withRow("observation-5", makeEid(0), RowFactory.create("name5", 0), null)
        .build();

    when(mockReader.read(ResourceType.OBSERVATION))
        .thenReturn(resourceLikeDataset);
    final ResourcePath baseResourcePath = ResourcePath
        .build(fhirContext, mockReader, ResourceType.OBSERVATION, "Observation", false);

    final Dataset<Row> elementDataset = toElementDataset(resourceLikeDataset, baseResourcePath);

    final ElementDefinition codeDefinition = checkPresent(FhirHelpers
        .getChildOfResource(fhirContext, "Observation", "code"));

    final ElementPath left = new ElementPathBuilder(spark)
        .fhirType(FHIRDefinedType.CODEABLECONCEPT)
        .definition(codeDefinition)
        .dataset(elementDataset)
        .idAndEidAndValueColumns()
        .expression("code")
        .singular(false)
        .foreignResource(baseResourcePath)
        .buildDefined();

    final ParserContext parserContext = new ParserContextBuilder(spark, fhirContext).build();
    final PathTraversalInput input = new PathTraversalInput(parserContext, left, "extension");
    final FhirPath result = new PathTraversalOperator().invoke(input);

    final Dataset<Row> expectedResult = new DatasetBuilder(spark)
        .withIdColumn()
        .withEidColumn()
        .withStructTypeColumns(DatasetBuilder.SIMPLE_EXTENSION_TYPE)
        .withRow("observation-1", makeEid(0, 0), MANY_EXT_ROW_1)
        .withRow("observation-1", makeEid(0, 1), MANY_EXT_ROW_2)
        .withRow("observation-2", makeEid(0, 0), MANY_EXT_ROW_1)
        .withRow("observation-2", makeEid(1, 0), MANY_EXT_ROW_2)
        .withRow("observation-3", makeEid(0, 0), null)
        .withRow("observation-4", makeEid(0, 0), null)
        .withRow("observation-5", makeEid(0, 0), null)
        .buildWithStructValue();

    assertThat(result)
        .hasExpression("code.extension")
        .isNotSingular()
        .isElementPath(ElementPath.class)
        .hasFhirType(FHIRDefinedType.EXTENSION)
        .selectOrderedResultWithEid()
        .hasRows(expectedResult);

  }

  @Test
  public void throwsErrorOnNonExistentChild() {
>>>>>>> 3d4dc666
    final ResourcePath left = new ResourcePathBuilder(spark)
        .fhirContext(fhirContext)
        .resourceType(ResourceType.ENCOUNTER)
        .expression("Encounter")
        .build();

    final PathTraversalInput input = new PathTraversalInput(parserContext, left, "reason");
    final InvalidUserInputError error = assertThrows(
        InvalidUserInputError.class,
        () -> new PathTraversalOperator().invoke(input));
    assertEquals("No such child: Encounter.reason",
        error.getMessage());
  }
}<|MERGE_RESOLUTION|>--- conflicted
+++ resolved
@@ -28,11 +28,7 @@
 import au.csiro.pathling.fhirpath.element.ElementPath;
 import au.csiro.pathling.fhirpath.element.StringPath;
 import au.csiro.pathling.fhirpath.parser.ParserContext;
-<<<<<<< HEAD
 import au.csiro.pathling.io.Database;
-=======
-import au.csiro.pathling.io.ResourceReader;
->>>>>>> 3d4dc666
 import au.csiro.pathling.test.builders.DatasetBuilder;
 import au.csiro.pathling.test.builders.ElementPathBuilder;
 import au.csiro.pathling.test.builders.ParserContextBuilder;
@@ -71,24 +67,13 @@
   @Autowired
   FhirContext fhirContext;
 
-<<<<<<< HEAD
   ParserContext parserContext;
   Database database;
-=======
-  private ParserContext parserContext;
-  private ResourceReader resourceReader;
-  private ResourceReader mockReader;
->>>>>>> 3d4dc666
 
   @BeforeEach
   void setUp() {
     parserContext = new ParserContextBuilder(spark, fhirContext).build();
-<<<<<<< HEAD
     database = mock(Database.class);
-=======
-    resourceReader = mock(ResourceReader.class);
-    mockReader = mock(ResourceReader.class);
->>>>>>> 3d4dc666
   }
 
   @Test
@@ -271,11 +256,7 @@
   }
 
   @Test
-<<<<<<< HEAD
-  void throwsErrorOnNonExistentChild() {
-=======
-  public void testExtensionTraversalOnResources() {
-
+  void testExtensionTraversalOnResources() {
     final Dataset<Row> patientDataset = new ResourceDatasetBuilder(spark)
         .withIdColumn()
         .withColumn("gender", DataTypes.StringType)
@@ -291,10 +272,10 @@
         .withRow("patient-4", "male", false, 1, nullEntryMap(1))
         .withRow("patient-5", "male", true, 1, null)
         .build();
-    when(mockReader.read(ResourceType.PATIENT))
+    when(database.read(ResourceType.PATIENT))
         .thenReturn(patientDataset);
     final ResourcePath left = ResourcePath
-        .build(fhirContext, mockReader, ResourceType.PATIENT, "Patient", false);
+        .build(fhirContext, database, ResourceType.PATIENT, "Patient", false);
 
     final ParserContext parserContext = new ParserContextBuilder(spark, fhirContext).build();
     final PathTraversalInput input = new PathTraversalInput(parserContext, left, "extension");
@@ -323,8 +304,7 @@
 
 
   @Test
-  public void testExtensionTraversalOnElements() {
-
+  void testExtensionTraversalOnElements() {
     final Map<Object, Object> manyToFidZeroMap = ImmutableMap.builder()
         .put(0, Arrays.asList(MANY_EXT_ROW_1, MANY_EXT_ROW_2)).build();
 
@@ -354,10 +334,10 @@
         .withRow("observation-5", makeEid(0), RowFactory.create("name5", 0), null)
         .build();
 
-    when(mockReader.read(ResourceType.OBSERVATION))
+    when(database.read(ResourceType.OBSERVATION))
         .thenReturn(resourceLikeDataset);
     final ResourcePath baseResourcePath = ResourcePath
-        .build(fhirContext, mockReader, ResourceType.OBSERVATION, "Observation", false);
+        .build(fhirContext, database, ResourceType.OBSERVATION, "Observation", false);
 
     final Dataset<Row> elementDataset = toElementDataset(resourceLikeDataset, baseResourcePath);
 
@@ -402,8 +382,7 @@
   }
 
   @Test
-  public void throwsErrorOnNonExistentChild() {
->>>>>>> 3d4dc666
+  void throwsErrorOnNonExistentChild() {
     final ResourcePath left = new ResourcePathBuilder(spark)
         .fhirContext(fhirContext)
         .resourceType(ResourceType.ENCOUNTER)
