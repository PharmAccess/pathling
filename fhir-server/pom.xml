--- conflicted
+++ resolved
@@ -20,13 +20,8 @@
   <packaging>jar</packaging>
 
   <properties>
-<<<<<<< HEAD
     <jettyVersion>9.4.28.v20200408</jettyVersion>
-    <antlrVersion>4.7.2</antlrVersion>
-=======
-    <jettyVersion>9.4.27.v20200227</jettyVersion>
     <antlrVersion>4.8-1</antlrVersion>
->>>>>>> 314503b7
     <fhirServerDockerRepo>aehrc/pathling</fhirServerDockerRepo>
   </properties>
 
@@ -97,7 +92,7 @@
     <dependency>
       <groupId>com.auth0</groupId>
       <artifactId>jwks-rsa</artifactId>
-      <version>0.11.0</version>
+      <version>0.10.0</version>
     </dependency>
 
     <!-- ANTLR -->
