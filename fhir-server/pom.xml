<?xml version="1.0" encoding="UTF-8"?>
<!--
  ~ Copyright © 2018-2022, Commonwealth Scientific and Industrial Research
  ~ Organisation (CSIRO) ABN 41 687 119 230. Licensed under the CSIRO Open Source
  ~ Software Licence Agreement.
  -->

<project xmlns="http://maven.apache.org/POM/4.0.0"
  xmlns:xsi="http://www.w3.org/2001/XMLSchema-instance"
  xsi:schemaLocation="http://maven.apache.org/POM/4.0.0 http://maven.apache.org/xsd/maven-4.0.0.xsd">
  <modelVersion>4.0.0</modelVersion>

  <parent>
    <groupId>au.csiro.pathling</groupId>
    <artifactId>pathling</artifactId>
<<<<<<< HEAD
    <version>5.4.0-SNAPSHOT</version>
=======
    <version>5.4.0</version>
>>>>>>> c9550bab
  </parent>
  <artifactId>fhir-server</artifactId>
  <packaging>jar</packaging>

  <name>Pathling Server</name>
  <description>A server that exposes Pathling functionality through a FHIR API.</description>

  <properties>
    <pathling.fhirServerDockerRepo>aehrc/pathling</pathling.fhirServerDockerRepo>
    <pathling.fhirServerDockerTag>latest</pathling.fhirServerDockerTag>
    <pathling.dockerArchitecture>arm64</pathling.dockerArchitecture>
    <jmh.version>1.35</jmh.version>
    <pathling.dockerBaseImage>openjdk:11-jre-slim</pathling.dockerBaseImage>
  </properties>

  <dependencies>
    <dependency>
      <groupId>au.csiro.pathling</groupId>
      <artifactId>encoders</artifactId>
    </dependency>
    <dependency>
      <groupId>au.csiro.pathling</groupId>
      <artifactId>terminology</artifactId>
    </dependency>
    <dependency>
      <groupId>au.csiro.pathling</groupId>
      <artifactId>utilities</artifactId>
    </dependency>

    <!-- Spring Boot -->
    <dependency>
      <groupId>org.springframework.boot</groupId>
      <artifactId>spring-boot-starter-web</artifactId>
    </dependency>
    <dependency>
      <groupId>org.springframework.boot</groupId>
      <artifactId>spring-boot-configuration-processor</artifactId>
      <optional>true</optional>
    </dependency>
    <dependency>
      <groupId>org.springframework.boot</groupId>
      <artifactId>spring-boot-starter-aop</artifactId>
    </dependency>
    <dependency>
      <groupId>org.springframework.boot</groupId>
      <artifactId>spring-boot-starter-security</artifactId>
    </dependency>
    <dependency>
      <groupId>org.springframework.security</groupId>
      <artifactId>spring-security-oauth2-resource-server</artifactId>
    </dependency>
    <dependency>
      <groupId>org.springframework.security</groupId>
      <artifactId>spring-security-oauth2-jose</artifactId>
    </dependency>
    <dependency>
      <groupId>org.springframework.security</groupId>
      <artifactId>spring-security-test</artifactId>
      <scope>test</scope>
    </dependency>

    <dependency>
      <groupId>org.hibernate.validator</groupId>
      <artifactId>hibernate-validator</artifactId>
    </dependency>

    <!-- HAPI FHIR -->
    <dependency>
      <groupId>ca.uhn.hapi.fhir</groupId>
      <artifactId>hapi-fhir-base</artifactId>
    </dependency>
    <dependency>
      <groupId>ca.uhn.hapi.fhir</groupId>
      <artifactId>hapi-fhir-structures-r4</artifactId>
    </dependency>
    <dependency>
      <groupId>ca.uhn.hapi.fhir</groupId>
      <artifactId>hapi-fhir-server</artifactId>
    </dependency>
    <dependency>
      <groupId>ca.uhn.hapi.fhir</groupId>
      <artifactId>hapi-fhir-client</artifactId>
    </dependency>
    <!-- Woodstox is used by HAPI for XML processing -->
    <dependency>
      <groupId>com.fasterxml.woodstox</groupId>
      <artifactId>woodstox-core</artifactId>
    </dependency>

    <!-- Apache Spark -->
    <dependency>
      <groupId>org.apache.spark</groupId>
      <artifactId>spark-core_${pathling.sparkScalaVersion}</artifactId>
    </dependency>
    <dependency>
      <groupId>org.apache.spark</groupId>
      <artifactId>spark-sql_${pathling.sparkScalaVersion}</artifactId>
    </dependency>
    <dependency>
      <groupId>io.delta</groupId>
      <artifactId>delta-core_${pathling.sparkScalaVersion}</artifactId>
    </dependency>
    <dependency>
      <groupId>org.apache.hadoop</groupId>
      <artifactId>hadoop-aws</artifactId>
    </dependency>
    <dependency>
      <groupId>com.fasterxml.jackson.core</groupId>
      <artifactId>jackson-core</artifactId>
    </dependency>

    <!-- Logging -->
    <dependency>
      <artifactId>logback-classic</artifactId>
      <groupId>ch.qos.logback</groupId>
    </dependency>
    <dependency>
      <groupId>org.slf4j</groupId>
      <artifactId>slf4j-api</artifactId>
    </dependency>

    <!-- Authorization -->
    <dependency>
      <groupId>com.auth0</groupId>
      <artifactId>java-jwt</artifactId>
      <version>4.0.0</version>
    </dependency>
    <dependency>
      <groupId>com.auth0</groupId>
      <artifactId>jwks-rsa</artifactId>
      <version>0.21.1</version>
    </dependency>
    <dependency>
      <groupId>com.google.code.gson</groupId>
      <artifactId>gson</artifactId>
    </dependency>

    <!-- ANTLR -->
    <dependency>
      <groupId>org.antlr</groupId>
      <artifactId>antlr4</artifactId>
    </dependency>

    <!-- AWS SDK -->
    <dependency>
      <groupId>com.amazonaws</groupId>
      <artifactId>aws-java-sdk-s3</artifactId>
    </dependency>

    <!-- Error monitoring -->
    <dependency>
      <groupId>io.sentry</groupId>
      <artifactId>sentry</artifactId>
    </dependency>

    <!-- Testing -->
    <dependency>
      <groupId>au.csiro.pathling</groupId>
      <artifactId>utilities</artifactId>
      <type>test-jar</type>
      <scope>test</scope>
    </dependency>
    <dependency>
      <groupId>au.csiro.pathling</groupId>
      <artifactId>terminology</artifactId>
      <type>test-jar</type>
      <scope>test</scope>
    </dependency>
    <dependency>
      <groupId>org.springframework.boot</groupId>
      <artifactId>spring-boot-starter-test</artifactId>
      <scope>test</scope>
      <exclusions>
        <exclusion>
          <groupId>org.junit.vintage</groupId>
          <artifactId>junit-vintage-engine</artifactId>
        </exclusion>
      </exclusions>
    </dependency>
    <dependency>
      <groupId>com.github.docker-java</groupId>
      <artifactId>docker-java</artifactId>
      <scope>test</scope>
    </dependency>
    <dependency>
      <groupId>com.github.docker-java</groupId>
      <artifactId>docker-java-transport-okhttp</artifactId>
      <scope>test</scope>
    </dependency>
    <dependency>
      <groupId>com.github.tomakehurst</groupId>
      <artifactId>wiremock-jre8</artifactId>
      <scope>test</scope>
    </dependency>
    <dependency>
      <groupId>org.awaitility</groupId>
      <artifactId>awaitility</artifactId>
      <scope>test</scope>
    </dependency>

    <!-- Lombok -->
    <dependency>
      <groupId>org.projectlombok</groupId>
      <artifactId>lombok</artifactId>
    </dependency>

    <!-- Misc -->
    <dependency>
      <groupId>com.google.code.findbugs</groupId>
      <artifactId>jsr305</artifactId>
    </dependency>
    <dependency>
      <groupId>commons-beanutils</groupId>
      <artifactId>commons-beanutils</artifactId>
    </dependency>
    <dependency>
      <groupId>org.json</groupId>
      <artifactId>json</artifactId>
    </dependency>

    <!-- JMH libs for benchmarking-->
    <dependency>
      <groupId>org.openjdk.jmh</groupId>
      <artifactId>jmh-core</artifactId>
      <version>${jmh.version}</version>
      <scope>test</scope>
    </dependency>
    <dependency>
      <groupId>org.openjdk.jmh</groupId>
      <artifactId>jmh-generator-annprocess</artifactId>
      <version>${jmh.version}</version>
      <scope>test</scope>
    </dependency>

  </dependencies>

  <build>
    <plugins>
      <plugin>
        <groupId>org.apache.maven.plugins</groupId>
        <artifactId>maven-source-plugin</artifactId>
      </plugin>
      <plugin>
        <groupId>org.apache.maven.plugins</groupId>
        <artifactId>maven-javadoc-plugin</artifactId>
      </plugin>
      <plugin>
        <groupId>org.springframework.boot</groupId>
        <artifactId>spring-boot-maven-plugin</artifactId>
        <configuration>
          <classifier>exec</classifier>
        </configuration>
      </plugin>
      <plugin>
        <groupId>org.antlr</groupId>
        <artifactId>antlr4-maven-plugin</artifactId>
        <version>${pathling.antlrVersion}</version>
        <executions>
          <execution>
            <goals>
              <goal>antlr4</goal>
            </goals>
          </execution>
        </executions>
        <configuration>
          <visitor>true</visitor>
        </configuration>
      </plugin>
      <plugin>
        <groupId>org.apache.maven.plugins</groupId>
        <artifactId>maven-clean-plugin</artifactId>
        <configuration>
          <filesets>
            <fileset>
              <directory>${project.basedir}/src/test/resources/test-data/parquet</directory>
              <includes>
                <include>**/*</include>
              </includes>
            </fileset>
          </filesets>
        </configuration>
      </plugin>
      <plugin>
        <groupId>org.apache.maven.plugins</groupId>
        <artifactId>maven-surefire-plugin</artifactId>
        <executions>
          <execution>
            <id>default-test</id>
            <goals>
              <goal>test</goal>
            </goals>
            <configuration>
              <groups>UnitTest</groups>
              <systemPropertyVariables>
                <spring.profiles.active>unit-test</spring.profiles.active>
                <spark.logConf>true</spark.logConf>
                <pathling.storage.warehouseUrl>file://${project.basedir}/src/test/resources/test-data</pathling.storage.warehouseUrl>
                <pathling.storage.databaseName>parquet</pathling.storage.databaseName>
                <user.timezone>UTC</user.timezone>
              </systemPropertyVariables>
            </configuration>
          </execution>
          <execution>
            <id>integration-test</id>
            <goals>
              <goal>test</goal>
            </goals>
            <configuration>
              <groups>IntegrationTest</groups>
              <forkCount>1</forkCount>
              <systemPropertyVariables>
                <spring.profiles.active>core,server,integration-test</spring.profiles.active>
                <pathling.storage.warehouseUrl>
                  file://${project.basedir}/src/test/resources/test-data
                </pathling.storage.warehouseUrl>
                <pathling.storage.databaseName>parquet</pathling.storage.databaseName>
                <user.timezone>UTC</user.timezone>
              </systemPropertyVariables>
            </configuration>
          </execution>
        </executions>
      </plugin>
      <plugin>
        <groupId>org.apache.maven.plugins</groupId>
        <artifactId>maven-source-plugin</artifactId>
      </plugin>
      <plugin>
        <groupId>org.jacoco</groupId>
        <artifactId>jacoco-maven-plugin</artifactId>
        <configuration>
          <excludes>
            <exclude>au/csiro/pathling/fhirpath/parser/generated/*</exclude>
          </excludes>
        </configuration>
      </plugin>
    </plugins>
    <pluginManagement>
      <plugins>
        <plugin>
          <groupId>com.google.cloud.tools</groupId>
          <artifactId>jib-maven-plugin</artifactId>
          <version>3.2.1</version>
          <configuration>
            <from>
              <image>${pathling.dockerBaseImage}</image>
              <platforms>
                <platform>
                  <architecture>${pathling.dockerArchitecture}</architecture>
                  <os>linux</os>
                </platform>
              </platforms>
            </from>
            <to>
              <image>${pathling.fhirServerDockerRepo}</image>
              <tags>
                <tag>${pathling.fhirServerDockerTag}</tag>
                <tag>${project.version}</tag>
                <tag>${project.majorVersion}</tag>
                <tag>${git.commit.id}</tag>
              </tags>
            </to>
            <container>
              <environment>
                <PATHLING_VERSION>${project.version}</PATHLING_VERSION>
                <JAVA_TOOL_OPTIONS>-Xmx2g -XX:MaxMetaspaceSize=400m -XX:ReservedCodeCacheSize=240m -Xss1m -Duser.timezone=UTC</JAVA_TOOL_OPTIONS>
              </environment>
              <labels>
                <copyright>Copyright © 2018-2022, Commonwealth Scientific and Industrial Research Organisation (CSIRO) ABN 41 687 119 230. Licensed under the CSIRO Open Source Software Licence Agreement.</copyright>
                <author>John Grimes &lt;John.Grimes@csiro.au&gt;</author>
              </labels>
              <ports>
                <port>8080</port>
                <port>4040</port>
              </ports>
            </container>
          </configuration>
        </plugin>
      </plugins>
    </pluginManagement>
  </build>

  <profiles>
    <profile>
      <id>runBenchmark</id>
      <build>
        <plugins>
          <plugin>
            <groupId>org.codehaus.mojo</groupId>
            <artifactId>exec-maven-plugin</artifactId>
            <executions>
              <execution>
                <id>run-benchmark</id>
                <phase>test</phase>
                <goals>
                  <goal>java</goal>
                </goals>
                <configuration>
                  <mainClass>au.csiro.pathling.test.benchmark.PathlingBenchmarkRunner</mainClass>
                  <classpathScope>test</classpathScope>
                  <cleanupDaemonThreads>false</cleanupDaemonThreads>
                  <systemProperties>
                    <property>
                      <key>spring.profiles.active</key>
                      <value>unit-test</value>
                    </property>
                    <property>
                      <key>pathling.storage.warehouseUrl</key>
                      <value>file://${project.basedir}/src/test/resources/test-data</value>
                    </property>
                    <property>
                      <key>pathling.storage.databaseName</key>
                      <value>parquet</value>
                    </property>
                  </systemProperties>
                  <arguments>
                    <argument>${project.build.directory}/benchmark</argument>
                  </arguments>
                </configuration>
              </execution>
            </executions>
          </plugin>
        </plugins>
      </build>
    </profile>
    <profile>
      <id>importTestData</id>
      <activation>
        <property>
          <name>!skipTests</name>
        </property>
      </activation>
      <build>
        <plugins>
          <plugin>
            <groupId>org.codehaus.mojo</groupId>
            <artifactId>exec-maven-plugin</artifactId>
            <executions>
              <execution>
                <id>import-test-data</id>
                <phase>process-test-classes</phase>
                <goals>
                  <goal>java</goal>
                </goals>
                <configuration>
                  <mainClass>au.csiro.pathling.test.TestDataImporter</mainClass>
                  <systemProperties>
                    <property>
                      <key>spring.profiles.active</key>
                      <value>spark,fhir,import,cli</value>
                    </property>
                    <property>
                      <key>pathling.version</key>
                      <value>${project.version}</value>
                    </property>
                    <property>
                      <key>pathling.terminology.enabled</key>
                      <value>false</value>
                    </property>
                    <property>
                      <key>pathling.storage.warehouseUrl</key>
                      <value>file://${project.basedir}/src/test/resources/test-data</value>
                    </property>
                    <property>
                      <key>pathling.storage.databaseName</key>
                      <value>parquet</value>
                    </property>
                    <property>
                      <key>spark.master</key>
                      <value>local[1]</value>
                    </property>
                  </systemProperties>
                  <arguments>
                    <argument>${project.basedir}/src/test/resources/test-data/fhir</argument>
                  </arguments>
                  <classpathScope>test</classpathScope>
                  <cleanupDaemonThreads>false</cleanupDaemonThreads>
                </configuration>
              </execution>
            </executions>
          </plugin>
        </plugins>
      </build>
    </profile>
    <profile>
      <id>docker</id>
      <build>
        <plugins>
          <plugin>
            <groupId>org.apache.maven.plugins</groupId>
            <artifactId>maven-failsafe-plugin</artifactId>
            <executions>
              <execution>
                <goals>
                  <goal>integration-test</goal>
                  <goal>verify</goal>
                </goals>
              </execution>
            </executions>
            <configuration>
              <includes>
                <include>**/*.java</include>
              </includes>
              <groups>SystemTest</groups>
              <systemPropertyVariables>
                <pathling.systemTest.version>${git.commit.id}</pathling.systemTest.version>
                <pathling.systemTest.auth.issuer>
                  https://auth.ontoserver.csiro.au/auth/realms/aehrc
                </pathling.systemTest.auth.issuer>
                <pathling.systemTest.auth.clientId>pathling-test</pathling.systemTest.auth.clientId>
                <pathling.systemTest.auth.requestedScope>
                  openid user/*.*
                </pathling.systemTest.auth.requestedScope>
                <pathling.systemTest.terminology.serverUrl>
                  https://tx.ontoserver.csiro.au/fhir
                </pathling.systemTest.terminology.serverUrl>
                <pathling.systemTest.dockerRepository>
                  ${pathling.fhirServerDockerRepo}
                </pathling.systemTest.dockerRepository>
                <spring.profiles.active>system-test</spring.profiles.active>
              </systemPropertyVariables>
            </configuration>
          </plugin>
          <plugin>
            <groupId>com.google.cloud.tools</groupId>
            <artifactId>jib-maven-plugin</artifactId>
            <executions>
              <execution>
                <id>build</id>
                <phase>package</phase>
                <goals>
                  <goal>dockerBuild</goal>
                </goals>
              </execution>
              <execution>
                <id>deploy</id>
                <phase>deploy</phase>
                <goals>
                  <goal>build</goal>
                </goals>
                <configuration>
                  <from>
                    <image>${pathling.dockerBaseImage}</image>
                    <platforms>
                      <platform>
                        <architecture>amd64</architecture>
                        <os>linux</os>
                      </platform>
                      <platform>
                        <architecture>arm64</architecture>
                        <os>linux</os>
                      </platform>
                    </platforms>
                  </from>
                  <to>
                    <image>${pathling.fhirServerDockerRepo}</image>
                    <tags>
                      <tag>${pathling.fhirServerDockerTag}</tag>
                      <tag>${project.version}</tag>
                      <tag>${project.majorVersion}</tag>
                    </tags>
                  </to>
                </configuration>
              </execution>
            </executions>
          </plugin>
        </plugins>
      </build>
    </profile>
    <profile>
      <id>testTranche1</id>
      <build>
        <plugins>
          <plugin>
            <groupId>org.apache.maven.plugins</groupId>
            <artifactId>maven-surefire-plugin</artifactId>
            <executions>
              <execution>
                <id>default-test</id>
                <goals>
                  <goal>test</goal>
                </goals>
                <configuration>
                  <groups>UnitTest &amp; Tranche1</groups>
                  <systemPropertyVariables>
                    <spring.profiles.active>unit-test</spring.profiles.active>
                    <spark.logConf>true</spark.logConf>
                  </systemPropertyVariables>
                </configuration>
              </execution>
              <execution>
                <id>integration-test</id>
                <goals>
                  <goal>test</goal>
                </goals>
                <configuration>
                  <groups>IntegrationTest &amp; Tranche1</groups>
                  <forkCount>1</forkCount>
                  <systemPropertyVariables>
                    <spring.profiles.active>core,server,integration-test</spring.profiles.active>
                    <pathling.storage.warehouseUrl>
                      file://${project.basedir}/src/test/resources/test-data
                    </pathling.storage.warehouseUrl>
                    <pathling.storage.databaseName>parquet</pathling.storage.databaseName>
                  </systemPropertyVariables>
                </configuration>
              </execution>
            </executions>
          </plugin>
        </plugins>
      </build>
    </profile>
    <profile>
      <id>testTranche2</id>
      <build>
        <plugins>
          <plugin>
            <groupId>org.apache.maven.plugins</groupId>
            <artifactId>maven-surefire-plugin</artifactId>
            <executions>
              <execution>
                <id>default-test</id>
                <goals>
                  <goal>test</goal>
                </goals>
                <configuration>
                  <groups>UnitTest &amp; Tranche2</groups>
                  <systemPropertyVariables>
                    <spring.profiles.active>unit-test</spring.profiles.active>
                    <spark.logConf>true</spark.logConf>
                  </systemPropertyVariables>
                </configuration>
              </execution>
              <execution>
                <id>integration-test</id>
                <goals>
                  <goal>test</goal>
                </goals>
                <configuration>
                  <groups>IntegrationTest &amp; Tranche2</groups>
                  <forkCount>1</forkCount>
                  <systemPropertyVariables>
                    <spring.profiles.active>core,server,integration-test</spring.profiles.active>
                    <pathling.storage.warehouseUrl>
                      file://${project.basedir}/src/test/resources/test-data
                    </pathling.storage.warehouseUrl>
                    <pathling.storage.databaseName>parquet</pathling.storage.databaseName>
                  </systemPropertyVariables>
                </configuration>
              </execution>
            </executions>
          </plugin>
        </plugins>
      </build>
    </profile>
    <profile>
      <id>testTranche3</id>
      <build>
        <plugins>
          <plugin>
            <groupId>org.apache.maven.plugins</groupId>
            <artifactId>maven-surefire-plugin</artifactId>
            <executions>
              <execution>
                <id>default-test</id>
                <goals>
                  <goal>test</goal>
                </goals>
                <configuration>
                  <groups>UnitTest &amp; !Tranche1 &amp; !Tranche2</groups>
                  <systemPropertyVariables>
                    <spring.profiles.active>unit-test</spring.profiles.active>
                    <spark.logConf>true</spark.logConf>
                  </systemPropertyVariables>
                </configuration>
              </execution>
              <execution>
                <id>integration-test</id>
                <goals>
                  <goal>test</goal>
                </goals>
                <configuration>
                  <groups>IntegrationTest &amp; !Tranche1 &amp; !Tranche2</groups>
                  <forkCount>1</forkCount>
                  <systemPropertyVariables>
                    <spring.profiles.active>core,server,integration-test</spring.profiles.active>
                    <pathling.storage.warehouseUrl>
                      file://${project.basedir}/src/test/resources/test-data
                    </pathling.storage.warehouseUrl>
                    <pathling.storage.databaseName>parquet</pathling.storage.databaseName>
                  </systemPropertyVariables>
                </configuration>
              </execution>
            </executions>
          </plugin>
        </plugins>
      </build>
    </profile>
    <profile>
      <id>mavenRelease</id>
      <build>
        <plugins>
          <plugin>
            <groupId>org.apache.maven.plugins</groupId>
            <artifactId>maven-gpg-plugin</artifactId>
          </plugin>
          <plugin>
            <groupId>org.sonatype.plugins</groupId>
            <artifactId>nexus-staging-maven-plugin</artifactId>
          </plugin>
          <plugin>
            <groupId>org.apache.maven.plugins</groupId>
            <artifactId>maven-deploy-plugin</artifactId>
            <configuration>
              <skip>false</skip>
            </configuration>
          </plugin>
        </plugins>
      </build>
    </profile>
  </profiles>

</project><|MERGE_RESOLUTION|>--- conflicted
+++ resolved
@@ -13,11 +13,7 @@
   <parent>
     <groupId>au.csiro.pathling</groupId>
     <artifactId>pathling</artifactId>
-<<<<<<< HEAD
     <version>5.4.0-SNAPSHOT</version>
-=======
-    <version>5.4.0</version>
->>>>>>> c9550bab
   </parent>
   <artifactId>fhir-server</artifactId>
   <packaging>jar</packaging>
