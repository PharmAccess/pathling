--- conflicted
+++ resolved
@@ -33,7 +33,6 @@
 from pathling import PathlingContext
 from pathling.coding import Coding
 from pathling.etc import find_jar as find_pathling_jar
-<<<<<<< HEAD
 from pathling.functions import SNOMED_URI, to_snomed_coding
 from pathling.udfs import (
     member_of,
@@ -42,14 +41,10 @@
     translate,
     display,
     PropertyType,
+    Equivalence,
     property_of,
     designation,
 )
-=======
-from pathling.udfs import member_of, subsumes, subsumed_by, translate, display, PropertyType, \
-    Equivalence, \
-    property_of, designation
->>>>>>> 093e0720
 
 PROJECT_DIR = os.path.abspath(
     os.path.join(os.path.dirname(__file__), os.pardir, os.pardir, os.pardir)
@@ -315,61 +310,43 @@
         Result("id-3", None),
     ]
 
-<<<<<<< HEAD
     result_df = df.select(
         "id",
         translate(
             "code",
             "http://snomed.info/sct?fhir_cm=100",
-            equivalences="equivalent,relatedto",
-        ).alias("result"),
-    )
-=======
-    result_df = df.select("id", translate(
-            "code", "http://snomed.info/sct?fhir_cm=100",
-            equivalences={Equivalence.EQUIVALENT, Equivalence.RELATEDTO}).alias("result"))
->>>>>>> 093e0720
+            equivalences={Equivalence.EQUIVALENT, Equivalence.RELATEDTO},
+        ).alias("result"),
+    )
     assert result_df.collect() == [
         Result("id-1", [snomed_coding_row("368529002"), loinc_coding_row("55916-3")]),
         Result("id-2", []),
         Result("id-3", None),
     ]
 
-<<<<<<< HEAD
     result_df = df.select(
         "id",
         translate(
             "code",
             "http://snomed.info/sct?fhir_cm=100",
-            equivalences="equivalent,relatedto",
+            equivalences={"equivalent", "relatedto"},
             target=LOINC_URI,
         ).alias("result"),
     )
-=======
-    result_df = df.select("id", translate(
-            "code", "http://snomed.info/sct?fhir_cm=100",
-            equivalences={"equivalent", "relatedto"}, target=LOINC_URI).alias("result"))
->>>>>>> 093e0720
     assert result_df.collect() == [
         Result("id-1", [loinc_coding_row("55916-3")]),
         Result("id-2", []),
         Result("id-3", None),
     ]
 
-<<<<<<< HEAD
     result_df = df.select(
         "id",
         translate(
             "code",
             "http://snomed.info/sct?fhir_cm=200",
-            equivalences="equivalent,relatedto",
-        ).alias("result"),
-    )
-=======
-    result_df = df.select("id", translate(
-            "code", "http://snomed.info/sct?fhir_cm=200",
-            equivalences=[Equivalence.EQUIVALENT, Equivalence.RELATEDTO]).alias("result"))
->>>>>>> 093e0720
+            equivalences=[Equivalence.EQUIVALENT, Equivalence.RELATEDTO],
+        ).alias("result"),
+    )
     assert result_df.collect() == [
         Result("id-1", []),
         Result("id-2", []),
@@ -382,13 +359,9 @@
             Coding(LOINC_URI, "55915-3"),
             "http://snomed.info/sct?fhir_cm=200",
             reverse=True,
-<<<<<<< HEAD
-            equivalences="relatedto",
-        ).alias("result"),
-    )
-=======
-            equivalences=Equivalence.RELATEDTO).alias("result"))
->>>>>>> 093e0720
+            equivalences=Equivalence.RELATEDTO,
+        ).alias("result"),
+    )
 
     assert result_df.collect() == [
         Result("id-1", [snomed_coding_row("368529002")]),
