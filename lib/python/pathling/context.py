--- conflicted
+++ resolved
@@ -244,23 +244,17 @@
                 )
         )
 
-<<<<<<< HEAD
     @deprecated(reason="You should use the 'udfs.translate' UDF instead")
-    def translate(self, df: DataFrame, coding_column: Column, concept_map_uri: str,
-                  reverse: Optional[bool] = False, equivalence: Optional[str] = EQ_EQUIVALENT,
-                  output_column_name: Optional[str] = "result"):
-=======
     def translate(
-        self,
-        df: DataFrame,
-        coding_column: Column,
-        concept_map_uri: str,
-        reverse: Optional[bool] = False,
-        equivalence: Optional[str] = EQ_EQUIVALENT,
-        target: Optional[str] = None,
-        output_column_name: Optional[str] = "result",
+            self,
+            df: DataFrame,
+            coding_column: Column,
+            concept_map_uri: str,
+            reverse: Optional[bool] = False,
+            equivalence: Optional[str] = EQ_EQUIVALENT,
+            target: Optional[str] = None,
+            output_column_name: Optional[str] = "result",
     ):
->>>>>>> bf069ee9
         """
         Takes a dataframe with a Coding column as input. A new column is created which contains a
         Coding value and contains translation targets from the specified FHIR ConceptMap. There
@@ -276,26 +270,15 @@
         :return: A new dataframe with an additional column containing the result of the operation.
         """
         return self._wrap_df(
-<<<<<<< HEAD
                 self._jpc.translate(
                         df._jdf,
                         coding_column._jc,
                         concept_map_uri,
                         reverse,
                         equivalence,
+                        target,
                         output_column_name,
                 )
-=======
-            self._jpc.translate(
-                df._jdf,
-                coding_column._jc,
-                concept_map_uri,
-                reverse,
-                equivalence,
-                target,
-                output_column_name,
-            )
->>>>>>> bf069ee9
         )
 
     @deprecated(reason="You should use the 'udfs.subsumes' UDF instead")
