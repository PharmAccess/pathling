<!DOCTYPE html>
<html xmlns="http://www.w3.org/1999/xhtml" xml:lang="en" lang="en">
<head>
<meta http-equiv="content-type" content="text/html; charset=utf-8" />
<link rel="author" href="mailto:webmasters@gnu.org" />
<link rel="icon" type="image/png" href="/graphics/gnu-head-mini.png" />
<meta name="ICBM" content="42.355469,-71.058627" />
<link rel="stylesheet" type="text/css" href="/mini.css" media="handheld" />
<link rel="stylesheet" type="text/css" href="/layout.min.css" media="screen" />
<link rel="stylesheet" type="text/css" href="/print.min.css" media="print" />



<!-- Parent-Version: 1.97 -->
<!-- This page is derived from /server/standards/boilerplate.html -->
<title>GNU Lesser General Public License v2.1 - GNU Project - Free Software Foundation</title>
<link rel="alternate" type="application/rdf+xml" href="lgpl-2.1.rdf" /> 
<!-- begin translist file -->

<link rel="alternate" type="text/html" href="/licenses/old-licenses/lgpl-2.1.html" hreflang="x-default" />
<link rel="alternate" type="text/html" lang="en" hreflang="en" href="/licenses/old-licenses/lgpl-2.1.en.html" title="English" />
<link rel="alternate" type="text/html" lang="de" hreflang="de" href="/licenses/old-licenses/lgpl-2.1.de.html" title="Deutsch" />
<link rel="alternate" type="text/html" lang="fr" hreflang="fr" href="/licenses/old-licenses/lgpl-2.1.fr.html" title="français" />
<link rel="alternate" type="text/html" lang="ja" hreflang="ja" href="/licenses/old-licenses/lgpl-2.1.ja.html" title="日本語" />
<link rel="alternate" type="text/html" lang="pt-br" hreflang="pt-br" href="/licenses/old-licenses/lgpl-2.1.pt-br.html" title="português" />
<link rel="alternate" type="text/html" lang="ru" hreflang="ru" href="/licenses/old-licenses/lgpl-2.1.ru.html" title="русский" />
<link rel="alternate" type="text/html" lang="uk" hreflang="uk" href="/licenses/old-licenses/lgpl-2.1.uk.html" title="українська" />
<link rel="alternate" type="text/html" lang="zh-cn" hreflang="zh-cn" href="/licenses/old-licenses/lgpl-2.1.zh-cn.html" title="简体中文" />
<!-- end translist file -->

<!-- start of server/banner.html -->
<!-- start of head-include-2.html -->
<meta name="viewport" content="width=device-width, initial-scale=1" />
<!-- end of head-include-2.html -->

</head>
<body>
<div class="inner">
<!-- start of server/body-include-1.html -->
<div id="top">
<a class="skip" href="#content"><b>Skip to main text</b></a>
</div>

<div id="fsf-frame" role="complementary">
<form id="fssbox" action="https://my.fsf.org/civicrm/profile/create?reset=1&amp;gid=31"
      method="post">
 <div>
  <input name="postURL" type="hidden" value="" />
  <input type="hidden" name="group[25]" value="1" />
  <input name="cancelURL" type="hidden" value="https://crm.fsf.org/civicrm/profile?reset=1&amp;gid=31" />
  <input name="_qf_default" type="hidden" value="Edit:cancel" />
  <label for="frmEmail">
   <a href="//www.fsf.org/fss">Free Software Supporter</a>:
  </label>
  <input type="text" id="frmEmail" name="email-Primary" size="18" maxlength="80"
         value="email address" onfocus="this.value=''"/>
  <input type="submit" name="_qf_Edit_next" value="Sign up" />
 </div>
</form>

<div id="join-fsf" class="button"><a
href="https://www.fsf.org/associate/support_freedom?referrer=4052">JOIN&nbsp;THE&nbsp;FSF</a>
</div>
</div>

<div id="header" role="banner">
<p id="gnu-banner">
 <a href="/">
 <img src="/graphics/heckert_gnu.transp.small.png" height="48" width="49"
      alt="&nbsp;[A GNU head]&nbsp;" /><strong>GNU</strong> <span
 class="hide">Operating System</span></a><br />
 <small id="fsf-support">Supported by the
 <a href="#mission-statement">Free Software Foundation</a></small>
</p>

<div id="switches">
 <a id="search-button" class="switch" href="//www.gnu.org/cgi-bin/estseek.cgi">
  <img id="search-icon" height="25" width="25"
       src="/graphics/icons/search.png"
       alt="&nbsp;[Search www.gnu.org]&nbsp;" /></a>

 <a id="language-button" class="switch" href="#language-container">
  <img id="language-icon" height="25" width="40"
       src="/graphics/icons/translations.png"
       alt="&nbsp;[Languages]&nbsp;" />
 </a>

</div>
</div>
<!-- end of server/body-include-1.html -->

<!-- start of server/body-include-2 -->


<div style="clear: both"></div>

<div id="navigation" role="navigation">
 <a id="more-links" href="#navigation" title="More...">
   <span>Site navigation</span></a>
 <a id="less-links" href="#content"><b>Skip</b></a>
 <ul>

   <li id="tabAboutGNU"><a href="/gnu/gnu.html">ABOUT&nbsp;GNU</a></li>


  <li id="tabPhilosophy"><a href="/philosophy/philosophy.html">PHILOSOPHY</a></li>


  <li id="tabLicenses" class="active">
     <span class='no-display'>=</span> 
    <a href="/licenses/licenses.html">LICENSES</a>
    <span class="gnun-split"></span>
     <span class='no-display'>=</span> 
  </li>


  <li id="tabEducation"><a href="/education/education.html">EDUCATION</a></li>


  <li id="tabSoftware"><a href="/software/software.html">SOFTWARE</a></li>


  <li id="tabDistros"><a href="/distros/distros.html">DISTROS</a></li>


  <li id="tabDoc"><a href="/doc/doc.html">DOCS</a></li>


  <li id="tabMalware"><a href="/proprietary/proprietary.html">MALWARE</a></li>


  <li id="tabHelp"><a href="/help/help.html">HELP&nbsp;GNU</a></li>


  <li id="tabArt"><a href="/graphics/graphics.html">GNU&nbsp;ART</a></li>


  <li id="tabFun"><a href="/fun/humor.html">FUN</a></li>


  <li id="tabPeople"><a href="/people/people.html">GNU'S&nbsp;WHO?</a></li>

  <li><a href="//directory.fsf.org">SOFTWARE&nbsp;DIRECTORY</a></li>
  <li><a href="https://h-node.org/">HARDWARE</a></li>
  <li><a href="/server/sitemap.html">SITEMAP</a></li>
 </ul>
 <div style="clear: both"></div>
</div><!-- /"navigation -->
<!-- end of server/body-include-2 -->

<div id="content" role="main">
<!-- end of server/banner.html -->

<div class="reduced-width">
<h2>GNU Lesser General Public License, version&nbsp;2.1</h2>
<div class="thin"></div>

<ul>
  <li><a href="/licenses/lgpl.html">The latest version of the LGPL, version
    3</a></li>
  <li><a href="/licenses/why-not-lgpl.html">Why you shouldn't use the Lesser
    GPL for your next library</a></li>
  <li><a href="/licenses/gpl-violation.html">What to do if you see a possible
    LGPL violation</a></li>
  <li><a href="/licenses/old-licenses/lgpl-2.1-translations.html">Translations
    of LGPLv2.1</a></li>
  <li>The GNU Lesser General Public License version 2.1 (LGPLv2.1) in other
    formats: <a href="/licenses/old-licenses/lgpl-2.1.txt">plain text</a>, <a
    href="/licenses/old-licenses/lgpl-2.1.texi">Texinfo</a>, <a
    href="/licenses/old-licenses/lgpl-2.1-standalone.html">standalone HTML</a>, <a
    href="/licenses/old-licenses/lgpl-2.1.dbk">Docbook</a>, 
    <a href="/licenses/old-licenses/lgpl-2.1.md">Markdown</a>, 
    <a href="/licenses/old-licenses/lgpl-2.1.odt">ODF</a>, 
    <a href="/licenses/old-licenses/lgpl-2.1.rtf">RTF</a>, and
    <a href="/licenses/old-licenses/lgpl-2.1.tex">LaTeX</a>
</li>
  <li><a href="/licenses/old-licenses/old-licenses.html#LGPL">Old versions of
    the LGPL</a></li>
</ul>

<div class="thin"></div>

<p>This GNU Lesser General Public License counts as the successor of the GNU
Library General Public License. For an explanation of why this change was
necessary, read the <a href="/licenses/why-not-lgpl.html">Why you shouldn't use
the Lesser GPL for your next library</a> article.</p>

<h3>Table of Contents</h3>
<ul>
  <li><a id="TOC1" href="#SEC1">GNU LESSER GENERAL PUBLIC LICENSE</a> 
    <ul>
      <li><a id="TOC2" href="#SEC2">Preamble</a></li>
      <li><a id="TOC3" href="#SEC3">TERMS AND CONDITIONS FOR COPYING,
        DISTRIBUTION AND MODIFICATION</a></li>
      <li><a id="TOC4" href="#SEC4">How to Apply These Terms to Your New
        Libraries</a></li>
    </ul>
  </li>
</ul>

<hr class="thin" />

<!-- The license text is in English and appears broken in RTL as
Arabic, Farsi, etc. Explicitly set the direction to override the
one defined in the translation. -->
<div dir="ltr">
<h3 id="SEC1">GNU LESSER GENERAL PUBLIC LICENSE</h3>
<p>
Version 2.1, February 1999
</p>

<pre>
Copyright (C) 1991, 1999 Free Software Foundation, Inc.
51 Franklin Street, Fifth Floor, Boston, MA  02110-1301  USA
Everyone is permitted to copy and distribute verbatim copies
of this license document, but changing it is not allowed.

[This is the first released version of the Lesser GPL.  It also counts
 as the successor of the GNU Library Public License, version 2, hence
 the version number 2.1.]
</pre>


<h4 id="SEC2">Preamble</h4>

<p>
  The licenses for most software are designed to take away your
freedom to share and change it.  By contrast, the GNU General Public
Licenses are intended to guarantee your freedom to share and change
free software--to make sure the software is free for all its users.
</p>
<p>
  This license, the Lesser General Public License, applies to some
specially designated software packages--typically libraries--of the
Free Software Foundation and other authors who decide to use it.  You
can use it too, but we suggest you first think carefully about whether
this license or the ordinary General Public License is the better
strategy to use in any particular case, based on the explanations below.
</p>
<p>
  When we speak of free software, we are referring to freedom of use,
not price.  Our General Public Licenses are designed to make sure that
you have the freedom to distribute copies of free software (and charge
for this service if you wish); that you receive source code or can get
it if you want it; that you can change the software and use pieces of
it in new free programs; and that you are informed that you can do
these things.
</p>
<p>
  To protect your rights, we need to make restrictions that forbid
distributors to deny you these rights or to ask you to surrender these
rights.  These restrictions translate to certain responsibilities for
you if you distribute copies of the library or if you modify it.
</p>
<p>
  For example, if you distribute copies of the library, whether gratis
or for a fee, you must give the recipients all the rights that we gave
you.  You must make sure that they, too, receive or can get the source
code.  If you link other code with the library, you must provide
complete object files to the recipients, so that they can relink them
with the library after making changes to the library and recompiling
it.  And you must show them these terms so they know their rights.
</p>
<p>
  We protect your rights with a two-step method: (1) we copyright the
library, and (2) we offer you this license, which gives you legal
permission to copy, distribute and/or modify the library.
</p>
<p>
  To protect each distributor, we want to make it very clear that
there is no warranty for the free library.  Also, if the library is
modified by someone else and passed on, the recipients should know
that what they have is not the original version, so that the original
author's reputation will not be affected by problems that might be
introduced by others.
</p>
<p>
  Finally, software patents pose a constant threat to the existence of
any free program.  We wish to make sure that a company cannot
effectively restrict the users of a free program by obtaining a
restrictive license from a patent holder.  Therefore, we insist that
any patent license obtained for a version of the library must be
consistent with the full freedom of use specified in this license.
</p>
<p>
  Most GNU software, including some libraries, is covered by the
ordinary GNU General Public License.  This license, the GNU Lesser
General Public License, applies to certain designated libraries, and
is quite different from the ordinary General Public License.  We use
this license for certain libraries in order to permit linking those
libraries into non-free programs.
</p>
<p>
  When a program is linked with a library, whether statically or using
a shared library, the combination of the two is legally speaking a
combined work, a derivative of the original library.  The ordinary
General Public License therefore permits such linking only if the
entire combination fits its criteria of freedom.  The Lesser General
Public License permits more lax criteria for linking other code with
the library.
</p>
<p>
  We call this license the "Lesser" General Public License because it
does Less to protect the user's freedom than the ordinary General
Public License.  It also provides other free software developers Less
of an advantage over competing non-free programs.  These disadvantages
are the reason we use the ordinary General Public License for many
libraries.  However, the Lesser license provides advantages in certain
special circumstances.
</p>
<p>
  For example, on rare occasions, there may be a special need to
encourage the widest possible use of a certain library, so that it becomes
a de-facto standard.  To achieve this, non-free programs must be
allowed to use the library.  A more frequent case is that a free
library does the same job as widely used non-free libraries.  In this
case, there is little to gain by limiting the free library to free
software only, so we use the Lesser General Public License.
</p>
<p>
  In other cases, permission to use a particular library in non-free
programs enables a greater number of people to use a large body of
free software.  For example, permission to use the GNU C Library in
non-free programs enables many more people to use the whole GNU
operating system, as well as its variant, the GNU/Linux operating
system.
</p>
<p>
  Although the Lesser General Public License is Less protective of the
users' freedom, it does ensure that the user of a program that is
linked with the Library has the freedom and the wherewithal to run
that program using a modified version of the Library.
</p>
<p>
  The precise terms and conditions for copying, distribution and
modification follow.  Pay close attention to the difference between a
"work based on the library" and a "work that uses the library".  The
former contains code derived from the library, whereas the latter must
be combined with the library in order to run.
</p>

<h4 id="SEC3">TERMS AND CONDITIONS FOR COPYING, DISTRIBUTION AND MODIFICATION</h4>


<p>
<strong>0.</strong>
This License Agreement applies to any software library or other
program which contains a notice placed by the copyright holder or
other authorized party saying it may be distributed under the terms of
this Lesser General Public License (also called "this License").
Each licensee is addressed as "you".
</p>
<p>
  A "library" means a collection of software functions and/or data
prepared so as to be conveniently linked with application programs
(which use some of those functions and data) to form executables.
</p>
<p>
  The "Library", below, refers to any such software library or work
which has been distributed under these terms.  A "work based on the
Library" means either the Library or any derivative work under
copyright law: that is to say, a work containing the Library or a
portion of it, either verbatim or with modifications and/or translated
straightforwardly into another language.  (Hereinafter, translation is
included without limitation in the term "modification".)
</p>
<p>
  "Source code" for a work means the preferred form of the work for
making modifications to it.  For a library, complete source code means
all the source code for all modules it contains, plus any associated
interface definition files, plus the scripts used to control compilation
and installation of the library.
</p>
<p>
  Activities other than copying, distribution and modification are not
covered by this License; they are outside its scope.  The act of
running a program using the Library is not restricted, and output from
such a program is covered only if its contents constitute a work based
on the Library (independent of the use of the Library in a tool for
writing it).  Whether that is true depends on what the Library does
and what the program that uses the Library does.
</p>
<p>
<strong>1.</strong>
You may copy and distribute verbatim copies of the Library's
complete source code as you receive it, in any medium, provided that
you conspicuously and appropriately publish on each copy an
appropriate copyright notice and disclaimer of warranty; keep intact
all the notices that refer to this License and to the absence of any
warranty; and distribute a copy of this License along with the
Library.
</p>
<p>
  You may charge a fee for the physical act of transferring a copy,
and you may at your option offer warranty protection in exchange for a
fee.
</p>
<p>
<strong>2.</strong>
You may modify your copy or copies of the Library or any portion
of it, thus forming a work based on the Library, and copy and
distribute such modifications or work under the terms of Section 1
above, provided that you also meet all of these conditions:
</p>

<ul>
  <li><strong>a)</strong>
       The modified work must itself be a software library.</li>
  <li><strong>b)</strong>
       You must cause the files modified to carry prominent notices
       stating that you changed the files and the date of any change.</li>

  <li><strong>c)</strong>
       You must cause the whole of the work to be licensed at no
       charge to all third parties under the terms of this License.</li>

  <li><strong>d)</strong>
       If a facility in the modified Library refers to a function or a
       table of data to be supplied by an application program that uses
       the facility, other than as an argument passed when the facility
       is invoked, then you must make a good faith effort to ensure that,
       in the event an application does not supply such function or
       table, the facility still operates, and performs whatever part of
       its purpose remains meaningful.
       <p>
       (For example, a function in a library to compute square roots has
       a purpose that is entirely well-defined independent of the
       application.  Therefore, Subsection 2d requires that any
       application-supplied function or table used by this function must
       be optional: if the application does not supply it, the square
       root function must still compute square roots.)</p></li>
</ul>

<p>
These requirements apply to the modified work as a whole.  If identifiable
sections of that work are not derived from the Library, and can be
reasonably considered independent and separate works in themselves, then
this License, and its terms, do not apply to those sections when you
distribute them as separate works.  But when you distribute the same
sections as part of a whole which is a work based on the Library, the
distribution of the whole must be on the terms of this License, whose
permissions for other licensees extend to the entire whole, and thus to
each and every part regardless of who wrote it.
</p>
<p>
Thus, it is not the intent of this section to claim rights or contest your
rights to work written entirely by you; rather, the intent is to exercise
the right to control the distribution of derivative or collective works
based on the Library.
</p>
<p>
In addition, mere aggregation of another work not based on the Library with
the Library (or with a work based on the Library) on a volume of a storage
or distribution medium does not bring the other work under the scope of
this License.
</p>
<p>
<strong>3.</strong>
You may opt to apply the terms of the ordinary GNU General Public
License instead of this License to a given copy of the Library.  To do
this, you must alter all the notices that refer to this License, so
that they refer to the ordinary GNU General Public License, version 2,
instead of to this License.  (If a newer version than version 2 of the
ordinary GNU General Public License has appeared, then you can specify
that version instead if you wish.)  Do not make any other change in
these notices.
</p>
<p>
  Once this change is made in a given copy, it is irreversible for
that copy, so the ordinary GNU General Public License applies to all
subsequent copies and derivative works made from that copy.
</p>
<p>
  This option is useful when you wish to copy part of the code of
the Library into a program that is not a library.
</p>
<p>
<strong>4.</strong>
You may copy and distribute the Library (or a portion or
derivative of it, under Section 2) in object code or executable form
under the terms of Sections 1 and 2 above provided that you accompany
it with the complete corresponding machine-readable source code, which
must be distributed under the terms of Sections 1 and 2 above on a
medium customarily used for software interchange.
</p>
<p>
  If distribution of object code is made by offering access to copy
from a designated place, then offering equivalent access to copy the
source code from the same place satisfies the requirement to
distribute the source code, even though third parties are not
compelled to copy the source along with the object code.
</p>
<p>
<strong>5.</strong>
A program that contains no derivative of any portion of the
Library, but is designed to work with the Library by being compiled or
linked with it, is called a "work that uses the Library".  Such a
work, in isolation, is not a derivative work of the Library, and
therefore falls outside the scope of this License.
</p>
<p>
  However, linking a "work that uses the Library" with the Library
creates an executable that is a derivative of the Library (because it
contains portions of the Library), rather than a "work that uses the
library".  The executable is therefore covered by this License.
Section 6 states terms for distribution of such executables.
</p>
<p>
  When a "work that uses the Library" uses material from a header file
that is part of the Library, the object code for the work may be a
derivative work of the Library even though the source code is not.
Whether this is true is especially significant if the work can be
linked without the Library, or if the work is itself a library.  The
threshold for this to be true is not precisely defined by law.
</p>
<p>
  If such an object file uses only numerical parameters, data
structure layouts and accessors, and small macros and small inline
functions (ten lines or less in length), then the use of the object
file is unrestricted, regardless of whether it is legally a derivative
work.  (Executables containing this object code plus portions of the
Library will still fall under Section 6.)
</p>
<p>
  Otherwise, if the work is a derivative of the Library, you may
distribute the object code for the work under the terms of Section 6.
Any executables containing that work also fall under Section 6,
whether or not they are linked directly with the Library itself.
</p>
<p>
<strong>6.</strong>
As an exception to the Sections above, you may also combine or
link a "work that uses the Library" with the Library to produce a
work containing portions of the Library, and distribute that work
under terms of your choice, provided that the terms permit
modification of the work for the customer's own use and reverse
engineering for debugging such modifications.
</p>
<p>
  You must give prominent notice with each copy of the work that the
Library is used in it and that the Library and its use are covered by
this License.  You must supply a copy of this License.  If the work
during execution displays copyright notices, you must include the
copyright notice for the Library among them, as well as a reference
directing the user to the copy of this License.  Also, you must do one
of these things:
</p>

<ul>
    <li><strong>a)</strong> Accompany the work with the complete
    corresponding machine-readable source code for the Library
    including whatever changes were used in the work (which must be
    distributed under Sections 1 and 2 above); and, if the work is an
    executable linked with the Library, with the complete
    machine-readable "work that uses the Library", as object code
    and/or source code, so that the user can modify the Library and
    then relink to produce a modified executable containing the
    modified Library.  (It is understood that the user who changes the
    contents of definitions files in the Library will not necessarily
    be able to recompile the application to use the modified
    definitions.)</li>

    <li><strong>b)</strong> Use a suitable shared library mechanism
    for linking with the Library.  A suitable mechanism is one that
    (1) uses at run time a copy of the library already present on the
    user's computer system, rather than copying library functions into
    the executable, and (2) will operate properly with a modified
    version of the library, if the user installs one, as long as the
    modified version is interface-compatible with the version that the
    work was made with.</li>

    <li><strong>c)</strong> Accompany the work with a written offer,
    valid for at least three years, to give the same user the
    materials specified in Subsection 6a, above, for a charge no more
    than the cost of performing this distribution.</li>

    <li><strong>d)</strong> If distribution of the work is made by
    offering access to copy from a designated place, offer equivalent
    access to copy the above specified materials from the same
    place.</li>

    <li><strong>e)</strong> Verify that the user has already received
    a copy of these materials or that you have already sent this user
    a copy.</li>
</ul>

<p>
  For an executable, the required form of the "work that uses the
Library" must include any data and utility programs needed for
reproducing the executable from it.  However, as a special exception,
the materials to be distributed need not include anything that is
normally distributed (in either source or binary form) with the major
components (compiler, kernel, and so on) of the operating system on
which the executable runs, unless that component itself accompanies
the executable.
</p>
<p>
  It may happen that this requirement contradicts the license
restrictions of other proprietary libraries that do not normally
accompany the operating system.  Such a contradiction means you cannot
use both them and the Library together in an executable that you
distribute.
</p>
<p>
<strong>7.</strong> You may place library facilities that are a work
based on the Library side-by-side in a single library together with
other library facilities not covered by this License, and distribute
such a combined library, provided that the separate distribution of
the work based on the Library and of the other library facilities is
otherwise permitted, and provided that you do these two things:
</p>

<ul>
    <li><strong>a)</strong> Accompany the combined library with a copy
    of the same work based on the Library, uncombined with any other
    library facilities.  This must be distributed under the terms of
    the Sections above.</li>

    <li><strong>b)</strong> Give prominent notice with the combined
    library of the fact that part of it is a work based on the
    Library, and explaining where to find the accompanying uncombined
    form of the same work.</li>
</ul>

<p>
<strong>8.</strong> You may not copy, modify, sublicense, link with,
or distribute the Library except as expressly provided under this
License.  Any attempt otherwise to copy, modify, sublicense, link
with, or distribute the Library is void, and will automatically
terminate your rights under this License.  However, parties who have
received copies, or rights, from you under this License will not have
their licenses terminated so long as such parties remain in full
compliance.
</p>
<p>
<strong>9.</strong>
You are not required to accept this License, since you have not
signed it.  However, nothing else grants you permission to modify or
distribute the Library or its derivative works.  These actions are
prohibited by law if you do not accept this License.  Therefore, by
modifying or distributing the Library (or any work based on the
Library), you indicate your acceptance of this License to do so, and
all its terms and conditions for copying, distributing or modifying
the Library or works based on it.
</p>
<p>
<strong>10.</strong>
Each time you redistribute the Library (or any work based on the
Library), the recipient automatically receives a license from the
original licensor to copy, distribute, link with or modify the Library
subject to these terms and conditions.  You may not impose any further
restrictions on the recipients' exercise of the rights granted herein.
You are not responsible for enforcing compliance by third parties with
this License.
</p>
<p>
<strong>11.</strong>
If, as a consequence of a court judgment or allegation of patent
infringement or for any other reason (not limited to patent issues),
conditions are imposed on you (whether by court order, agreement or
otherwise) that contradict the conditions of this License, they do not
excuse you from the conditions of this License.  If you cannot
distribute so as to satisfy simultaneously your obligations under this
License and any other pertinent obligations, then as a consequence you
may not distribute the Library at all.  For example, if a patent
license would not permit royalty-free redistribution of the Library by
all those who receive copies directly or indirectly through you, then
the only way you could satisfy both it and this License would be to
refrain entirely from distribution of the Library.
</p>
<p>
If any portion of this section is held invalid or unenforceable under any
particular circumstance, the balance of the section is intended to apply,
and the section as a whole is intended to apply in other circumstances.
</p>
<p>
It is not the purpose of this section to induce you to infringe any
patents or other property right claims or to contest validity of any
such claims; this section has the sole purpose of protecting the
integrity of the free software distribution system which is
implemented by public license practices.  Many people have made
generous contributions to the wide range of software distributed
through that system in reliance on consistent application of that
system; it is up to the author/donor to decide if he or she is willing
to distribute software through any other system and a licensee cannot
impose that choice.
</p>
<p>
This section is intended to make thoroughly clear what is believed to
be a consequence of the rest of this License.
</p>
<p>
<strong>12.</strong>
If the distribution and/or use of the Library is restricted in
certain countries either by patents or by copyrighted interfaces, the
original copyright holder who places the Library under this License may add
an explicit geographical distribution limitation excluding those countries,
so that distribution is permitted only in or among countries not thus
excluded.  In such case, this License incorporates the limitation as if
written in the body of this License.
</p>
<p>
<strong>13.</strong>
The Free Software Foundation may publish revised and/or new
versions of the Lesser General Public License from time to time.
Such new versions will be similar in spirit to the present version,
but may differ in detail to address new problems or concerns.
</p>
<p>
Each version is given a distinguishing version number.  If the Library
specifies a version number of this License which applies to it and
"any later version", you have the option of following the terms and
conditions either of that version or of any later version published by
the Free Software Foundation.  If the Library does not specify a
license version number, you may choose any version ever published by
the Free Software Foundation.
</p>
<p>
<strong>14.</strong>
If you wish to incorporate parts of the Library into other free
programs whose distribution conditions are incompatible with these,
write to the author to ask for permission.  For software which is
copyrighted by the Free Software Foundation, write to the Free
Software Foundation; we sometimes make exceptions for this.  Our
decision will be guided by the two goals of preserving the free status
of all derivatives of our free software and of promoting the sharing
and reuse of software generally.
</p>
<p>
<strong>NO WARRANTY</strong>
</p>
<p>
<strong>15.</strong>
BECAUSE THE LIBRARY IS LICENSED FREE OF CHARGE, THERE IS NO
WARRANTY FOR THE LIBRARY, TO THE EXTENT PERMITTED BY APPLICABLE LAW.
EXCEPT WHEN OTHERWISE STATED IN WRITING THE COPYRIGHT HOLDERS AND/OR
OTHER PARTIES PROVIDE THE LIBRARY "AS IS" WITHOUT WARRANTY OF ANY
KIND, EITHER EXPRESSED OR IMPLIED, INCLUDING, BUT NOT LIMITED TO, THE
IMPLIED WARRANTIES OF MERCHANTABILITY AND FITNESS FOR A PARTICULAR
PURPOSE.  THE ENTIRE RISK AS TO THE QUALITY AND PERFORMANCE OF THE
LIBRARY IS WITH YOU.  SHOULD THE LIBRARY PROVE DEFECTIVE, YOU ASSUME
THE COST OF ALL NECESSARY SERVICING, REPAIR OR CORRECTION.
</p>
<p>
<strong>16.</strong>
IN NO EVENT UNLESS REQUIRED BY APPLICABLE LAW OR AGREED TO IN
WRITING WILL ANY COPYRIGHT HOLDER, OR ANY OTHER PARTY WHO MAY MODIFY
AND/OR REDISTRIBUTE THE LIBRARY AS PERMITTED ABOVE, BE LIABLE TO YOU
FOR DAMAGES, INCLUDING ANY GENERAL, SPECIAL, INCIDENTAL OR
CONSEQUENTIAL DAMAGES ARISING OUT OF THE USE OR INABILITY TO USE THE
LIBRARY (INCLUDING BUT NOT LIMITED TO LOSS OF DATA OR DATA BEING
RENDERED INACCURATE OR LOSSES SUSTAINED BY YOU OR THIRD PARTIES OR A
FAILURE OF THE LIBRARY TO OPERATE WITH ANY OTHER SOFTWARE), EVEN IF
SUCH HOLDER OR OTHER PARTY HAS BEEN ADVISED OF THE POSSIBILITY OF SUCH
DAMAGES.
</p>

<h4>END OF TERMS AND CONDITIONS</h4>

<h4 id="SEC4">How to Apply These Terms to Your New Libraries</h4>
<p>
  If you develop a new library, and you want it to be of the greatest
possible use to the public, we recommend making it free software that
everyone can redistribute and change.  You can do so by permitting
redistribution under these terms (or, alternatively, under the terms of the
ordinary General Public License).
</p>
<p>
  To apply these terms, attach the following notices to the library.  It is
safest to attach them to the start of each source file to most effectively
convey the exclusion of warranty; and each file should have at least the
"copyright" line and a pointer to where the full notice is found.
</p>

<pre>
<var>one line to give the library's name and an idea of what it does.</var>
Copyright (C) <var>year</var>  <var>name of author</var>

This library is free software; you can redistribute it and/or
modify it under the terms of the GNU Lesser General Public
License as published by the Free Software Foundation; either
version 2.1 of the License, or (at your option) any later version.

This library is distributed in the hope that it will be useful,
but WITHOUT ANY WARRANTY; without even the implied warranty of
MERCHANTABILITY or FITNESS FOR A PARTICULAR PURPOSE.  See the GNU
Lesser General Public License for more details.

You should have received a copy of the GNU Lesser General Public
License along with this library; if not, write to the Free Software
Foundation, Inc., 51 Franklin Street, Fifth Floor, Boston, MA  02110-1301  USA
</pre>

<p>
Also add information on how to contact you by electronic and paper mail.
</p>
<p>
You should also get your employer (if you work as a programmer) or your
school, if any, to sign a "copyright disclaimer" for the library, if
necessary.  Here is a sample; alter the names:
</p>

<pre>
Yoyodyne, Inc., hereby disclaims all copyright interest in
the library `Frob' (a library for tweaking knobs) written
by James Random Hacker.

<var>signature of Ty Coon</var>, 1 April 1990
Ty Coon, President of Vice
</pre>

<p>
That's all there is to it!</p>

</div>
</div>

</div><!-- for id="content", starts in the include above -->

              <!-- begin server/footer-text.html -->





<div style="clear:both"></div>


<div id="language-container">
 <div class="backtotop">
  <hr class="no-display" />
  <a href="#top"><b>&#9650;</b></a>
 </div>
 <div id="languages" class="rounded-corners">
  <div class="button">
   <a href="#top" class="close"><span>BACK TO TOP</span></a>
  </div>
  <div id="set-language" class="button">
   <span class="gnun-split"></span>
   <a href="/server/select-language.html?callback=/licenses/old-licenses/lgpl-2.1.html" rel="nofollow">
   Set language
   <span class="gnun-split"></span>
   </a>
  </div>
  <p>Available for this page:</p>
  <div id="translations">
<p>
<span dir="ltr" class="original">[en]&nbsp;<a lang="en" hreflang="en" href="/licenses/old-licenses/lgpl-2.1.en.html">English</a> &nbsp;</span>
<span dir="ltr">[de]&nbsp;<a lang="de" hreflang="de" href="/licenses/old-licenses/lgpl-2.1.de.html">Deutsch</a> &nbsp;</span>
<span dir="ltr">[fr]&nbsp;<a lang="fr" hreflang="fr" href="/licenses/old-licenses/lgpl-2.1.fr.html">français</a> &nbsp;</span>
<span dir="ltr">[ja]&nbsp;<a lang="ja" hreflang="ja" href="/licenses/old-licenses/lgpl-2.1.ja.html">日本語</a> &nbsp;</span>
<span dir="ltr">[pt-br]&nbsp;<a lang="pt-br" hreflang="pt-br" href="/licenses/old-licenses/lgpl-2.1.pt-br.html">português</a> &nbsp;</span>
<span dir="ltr">[ru]&nbsp;<a lang="ru" hreflang="ru" href="/licenses/old-licenses/lgpl-2.1.ru.html">русский</a> &nbsp;</span>
<span dir="ltr">[uk]&nbsp;<a lang="uk" hreflang="uk" href="/licenses/old-licenses/lgpl-2.1.uk.html">українська</a> &nbsp;</span>
<span dir="ltr">[zh-cn]&nbsp;<a lang="zh-cn" hreflang="zh-cn" href="/licenses/old-licenses/lgpl-2.1.zh-cn.html">简体中文</a> &nbsp;</span>
</p>
</div>
 </div>
</div>

<div id="mission-statement" role="complementary">
 <div class="backtotop">
  <hr class="no-display" />
  <a href="#header"><span>BACK TO TOP </span>&#9650;</a>
 </div>
<div style="clear: both"></div>
<blockquote>
<p style="direction:ltr; text-align:left"><a href="//www.fsf.org"><img id="fsfbanner"
src="/graphics/fsf-logo-notext-small.png" alt="&nbsp;[FSF logo]&nbsp;"
width="75" height="25" /></a><strong>
&ldquo;The Free Software Foundation (FSF) is a nonprofit with a worldwide
mission to promote computer user freedom. We defend the rights of all
software users.&rdquo;</strong></p>
</blockquote>

<div id="support-the-fsf" class="button">
 <a class="join" href="//www.fsf.org/associate/support_freedom?referrer=4052">JOIN</a>
 <a class="donate" href="//donate.fsf.org/">DONATE</a>
 <a class="shop" href="//shop.fsf.org/">SHOP</a>
</div>
</div>
<!-- end server/footer-text.html -->


<div id="footer" role="contentinfo">
<div class="unprintable">

<p>Please send general FSF &amp; GNU inquiries to
<a href="mailto:gnu@gnu.org">&lt;gnu@gnu.org&gt;</a>.
There are also <a href="/contact/">other ways to contact</a>
the FSF.  Broken links and other corrections or suggestions can be sent
to <a href="mailto:webmasters@gnu.org">&lt;webmasters@gnu.org&gt;</a>.</p>

<p><!-- TRANSLATORS: Ignore the original text in this paragraph,
        replace it with the translation of these two:

        We work hard and do our best to provide accurate, good quality
        translations.  However, we are not exempt from imperfection.
        Please send your comments and general suggestions in this regard
        to <a href="mailto:web-translators@gnu.org">
        &lt;web-translators@gnu.org&gt;</a>.</p>

        <p>For information on coordinating and contributing translations of
        our web pages, see <a
<<<<<<< HEAD
        href="/server/standards/README.md.translations.html">Translations
        README.md</a>. -->
        Please see the <a
            href="/server/standards/README.translations.html">Translations
          README</a> for information on coordinating and contributing translations
        of this article.</p>
    </div>
=======
        href="/server/standards/README.translations.html">Translations
        README</a>. -->
Please see the <a
href="/server/standards/README.translations.html">Translations
README</a> for information on coordinating and contributing translations
of this article.</p>
</div>
>>>>>>> ad3614a5

<p>Copyright notice above.</p>

<!-- start of server/bottom-notes.html -->
<div id="bottom-notes" class="unprintable">
<p><a href="//www.fsf.org/about/dmca-notice">Copyright Infringement Notification</a></p>
<div id="generic">


</div>
</div>
<!-- end of server/bottom-notes.html -->


<p class="unprintable">Updated:
<!-- timestamp start -->
$Date: 2022/01/10 20:05:44 $
<!-- timestamp end --></p>
</div>
</div><!-- for class="inner", starts in the banner include -->
</body>
</html><|MERGE_RESOLUTION|>--- conflicted
+++ resolved
@@ -902,15 +902,6 @@
 
         <p>For information on coordinating and contributing translations of
         our web pages, see <a
-<<<<<<< HEAD
-        href="/server/standards/README.md.translations.html">Translations
-        README.md</a>. -->
-        Please see the <a
-            href="/server/standards/README.translations.html">Translations
-          README</a> for information on coordinating and contributing translations
-        of this article.</p>
-    </div>
-=======
         href="/server/standards/README.translations.html">Translations
         README</a>. -->
 Please see the <a
@@ -918,7 +909,6 @@
 README</a> for information on coordinating and contributing translations
 of this article.</p>
 </div>
->>>>>>> ad3614a5
 
 <p>Copyright notice above.</p>
 
