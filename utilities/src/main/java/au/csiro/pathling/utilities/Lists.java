--- conflicted
+++ resolved
@@ -55,7 +55,6 @@
     return maybeList.orElse(Collections.emptyList());
   }
 
-<<<<<<< HEAD
 
   /**
    * Returns an optional of given list for non-empty list, or empty optional otherwise.
@@ -70,7 +69,4 @@
            ? Optional.empty()
            : Optional.of(list);
   }
-
-=======
->>>>>>> 045489cc
 }